scalar DateTime
scalar BigDecimal
scalar Long
scalar JSON

schema {
    query: Query
    mutation: Mutation
}

type Query {
    ProcessDefinitions(where: ProcessDefinitionArgument, orderBy: ProcessDefinitionOrderBy, pagination: Pagination): [ProcessDefinition]
    ProcessInstances(where: ProcessInstanceArgument, orderBy: ProcessInstanceOrderBy, pagination: Pagination): [ProcessInstance]
    UserTaskInstances(where: UserTaskInstanceArgument, orderBy: UserTaskInstanceOrderBy, pagination: Pagination):  [UserTaskInstance]
    Jobs(where: JobArgument, orderBy: JobOrderBy, pagination: Pagination):  [Job]
}
type Mutation {
    ProcessInstanceAbort(id: String): String
    ProcessInstanceRetry(id: String): String
    ProcessInstanceSkip(id: String): String
    ProcessInstanceUpdateVariables(id: String, variables: String): String
    NodeInstanceTrigger(id: String, nodeId: String): String
    NodeInstanceRetrigger(id: String, nodeInstanceId: String): String
    NodeInstanceCancel(id: String, nodeInstanceId: String): String
    JobCancel(id: String): String
    JobReschedule(id: String, data: String): String
    UserTaskInstanceUpdate(taskId: String, user: String, groups: [String],  description: String, priority: String,
        actualOwner: String, adminGroups: [String!], adminUsers: [String!], excludedUsers: [String!],
        potentialGroups: [String!], potentialUsers: [String!], inputParams: String): String
    UserTaskInstanceCommentCreate(taskId: String, user: String, groups: [String], comment: String): String
    UserTaskInstanceAttachmentCreate(taskId: String, user: String, groups: [String], name: String, uri: String): String
    UserTaskInstanceCommentUpdate(user:String, groups:[String],commentId: String, comment: String): String
    UserTaskInstanceCommentDelete(user:String, groups:[String],commentId: String): String
    UserTaskInstanceAttachmentUpdate(user:String, groups:[String],attachmentId: String,  name: String, uri: String): String
    UserTaskInstanceAttachmentDelete(user:String, groups:[String], attachmentId: String): String
}

type ProcessDefinition {
    id: String!
    name: String
    version: String
    nodes: [Node!]
    source: String
    addons: [String!]
    roles: [String!]
    type: String
    endpoint: String
    serviceUrl: String
    description: String
    annotations: [String]
    metadata: JSON
}

input ProcessDefinitionOrderBy {
    id: OrderBy
    name: OrderBy
    version: OrderBy
}

input ProcessDefinitionArgument {
    and: [ProcessDefinitionArgument!]
    or: [ProcessDefinitionArgument!]
    not: ProcessDefinitionArgument
    id: StringArgument
    name: StringArgument
    version: StringArgument
    annotations: StringArrayArgument
    roles: StringArrayArgument
    serviceUrl: StringArgument
    description: StringArgument
    type: StringArgument
}

type ProcessInstance {
    id: String!
    processId: String!
    version: String
    processName: String
    parentProcessInstanceId: String
    rootProcessInstanceId: String
    rootProcessId: String
    roles: [String!]
    state: ProcessInstanceState
    endpoint: String!
    serviceUrl: String
    nodes: [NodeInstance!]
    milestones: [Milestone!]
    variables: JSON
    start: DateTime
    end: DateTime
    parentProcessInstance: ProcessInstance
    childProcessInstances: [ProcessInstance!]
    error: ProcessInstanceError
    addons: [String!]
    lastUpdate: DateTime!
    businessKey: String
    nodeDefinitions: [Node!]
    diagram: String
    source: String
    definition: ProcessDefinition
    identity: String
    createdBy: String
    updatedBy: String
    executionSummary: [String]
    slaDueDate: DateTime
    cloudEventId: String
    cloudEventSource: String
}

type ProcessInstanceError {
    nodeDefinitionId: String!
    nodeInstanceId: String
    message: String
}

enum ProcessInstanceState {
    PENDING,
    ACTIVE,
    COMPLETED,
    ABORTED,
    SUSPENDED,
    ERROR
}

type Node {
    id: String!
    metadata: NodeMetadata!
    name: String!
    type: String!
    uniqueId: String!
}

type NodeMetadata {
    UniqueId: String!
    state: String
    branch: String
    action: String
}

type NodeInstance {
    id: String!
    name: String!
    type: String!
    enter: DateTime!
    exit: DateTime
    definitionId: String!
    nodeId: String!
    slaDueDate: DateTime
    retrigger: Boolean
    errorMessage: String
}

enum MilestoneStatus {
    AVAILABLE,
    ACTIVE,
    COMPLETED
}

type Milestone {
    id: String!
    name: String!
    status: MilestoneStatus!
}

input ProcessInstanceOrderBy {
    processId: OrderBy
    processName: OrderBy
    rootProcessId: OrderBy
    state: OrderBy
    start: OrderBy
    end: OrderBy
    error: ProcessInstanceErrorOrderBy
    lastUpdate: OrderBy
    businessKey: OrderBy
    createdBy: OrderBy
    updatedBy: OrderBy
}

input ProcessInstanceErrorOrderBy {
    nodeDefinitionId: OrderBy
    message: OrderBy
}

input ProcessInstanceArgument {
    and: [ProcessInstanceArgument!]
    or: [ProcessInstanceArgument!]
    not: ProcessInstanceArgument
    id: IdArgument
    processId: StringArgument
    processName: StringArgument
    parentProcessInstanceId: IdArgument
    rootProcessInstanceId: IdArgument
    rootProcessId: StringArgument
    state: ProcessInstanceStateArgument
    error: ProcessInstanceErrorArgument
    nodes: NodeInstanceArgument
    milestones: MilestoneArgument
    endpoint: StringArgument
    roles: StringArrayArgument
    start: DateArgument
    end: DateArgument
    addons: StringArrayArgument
    lastUpdate: DateArgument
    businessKey: StringArgument
    createdBy: StringArgument
    updatedBy: StringArgument
    definition: ProcessDefinitionArgument
<<<<<<< HEAD
    slaDueDate: DateArgument
=======
    cloudEventId: StringArgument
    cloudEventSource: StringArgument
>>>>>>> 0500270f
}

input ProcessInstanceErrorArgument {
    nodeDefinitionId: StringArgument
    message: StringArgument
}

input NodeInstanceArgument {
    and: [NodeInstanceArgument!]
    or: [NodeInstanceArgument!]
    not: NodeInstanceArgument
    id: IdArgument
    name: StringArgument
    definitionId: StringArgument
    nodeId: StringArgument
    type: StringArgument
    enter: DateArgument
    exit: DateArgument
    errorMessage: StringArgument
    retrigger: BooleanArgument
    slaDueDate: DateArgument
}

input MilestoneStatusArgument {
    equal: MilestoneStatus
    in: [MilestoneStatus]
}

input MilestoneArgument {
    id: IdArgument
    name: StringArgument
    status: MilestoneStatusArgument
}

input StringArrayArgument {
    contains: String
    containsAll: [String!]
    containsAny: [String!]
    isNull: Boolean
}

input IdArgument {
    in: [String!]
    equal: String
    isNull: Boolean
}

input StringArgument {
    in: [String!]
    like: String
    isNull: Boolean
    equal: String
}

input BooleanArgument {
    isNull: Boolean
    equal: Boolean
}

input NumericArgument {
    in: [Int!]
    isNull: Boolean
    equal: Int
    greaterThan: Int
    greaterThanEqual: Int
    lessThan: Int
    lessThanEqual: Int
    between: NumericRange
}

input NumericRange {
    from: Int!
    to: Int!
}
input LongArgument {
    in: [Long!]
    isNull: Long
    equal: Long
    greaterThan: Long
    greaterThanEqual: Long
    lessThan: Long
    lessThanEqual: Long
    between: LongRange
}

input LongRange {
    from: Long!
    to: Long!
}

input FloatArgument {
    in: [Float!]
    isNull: Boolean
    equal: Float
    greaterThan: Float
    greaterThanEqual: Float
    lessThan: Float
    lessThanEqual: Float
    between: FloatRange
}

input FloatRange {
    from: Float!
    to: Float!
}

input BigDecimalArgument {
    in: [BigDecimal!]
    isNull: Boolean
    equal: BigDecimal
    greaterThan: BigDecimal
    greaterThanEqual: BigDecimal
    lessThan: BigDecimal
    lessThanEqual: BigDecimal
    between: BigDecimalRange
}

input BigDecimalRange {
    from: BigDecimal!
    to: BigDecimal!
}

input DateArgument {
    isNull: Boolean
    equal: DateTime
    greaterThan: DateTime
    greaterThanEqual: DateTime
    lessThan: DateTime
    lessThanEqual: DateTime
    between: DateRange
}

input DateRange {
    from: DateTime!
    to: DateTime!
}

input ProcessInstanceStateArgument {
    equal: ProcessInstanceState
    in: [ProcessInstanceState]
}

type Comment {
    id: String!
    content: String!
    updatedBy: String!
    updatedAt: DateTime!
}

type Attachment {
    id: String!
    name: String!
    content: String!
    updatedBy: String!
    updatedAt: DateTime!
}

type UserTaskInstance {
    id: String!
    description: String
    name: String
    priority: String
    processInstanceId: String!
    processId: String
    rootProcessInstanceId: String
    rootProcessId: String
    state: String
    actualOwner: String
    adminGroups: [String!]
    adminUsers: [String!]
    completed: DateTime
    started: DateTime
    excludedUsers: [String!]
    potentialGroups: [String!]
    potentialUsers: [String!]
    inputs: String
    outputs: String
    referenceName: String
    lastUpdate: DateTime!
    endpoint: String
    comments: [Comment!]
    attachments: [Attachment!]
    externalReferenceId : String
    slaDueDate: DateTime
}

input UserTaskInstanceArgument {
    and: [UserTaskInstanceArgument!]
    or: [UserTaskInstanceArgument!]
    not: UserTaskInstanceArgument
    state: StringArgument
    id: IdArgument
    description: StringArgument
    name: StringArgument
    priority: StringArgument
    processId: StringArgument
    processInstanceId: IdArgument
    actualOwner: StringArgument
    potentialUsers: StringArrayArgument
    potentialGroups: StringArrayArgument
    excludedUsers: StringArrayArgument
    adminGroups: StringArrayArgument
    adminUsers: StringArrayArgument
    completed: DateArgument
    started: DateArgument
    referenceName: StringArgument
    lastUpdate: DateArgument
    comments: CommentArgument
    attachments: AttachmentArgument
    slaDueDate: DateArgument
}

input CommentArgument {
    id: IdArgument
    name: StringArgument
}

input AttachmentArgument {
    id: IdArgument
    name: StringArgument
}

input UserTaskInstanceOrderBy {
    state: OrderBy
    actualOwner: OrderBy
    description: OrderBy
    name: OrderBy
    priority: OrderBy
    processId: OrderBy
    completed: OrderBy
    started: OrderBy
    referenceName: OrderBy
    lastUpdate: OrderBy
}

enum OrderBy {
    ASC,
    DESC
}

input Pagination {
    limit: Int
    offset: Int
}

type Job {
    id: String!
    processId: String
    processInstanceId: String
    nodeInstanceId: String
    rootProcessInstanceId: String
    rootProcessId: String
    status: JobStatus!
    expirationTime: DateTime
    priority: Int
    callbackEndpoint: String
    repeatInterval: Int
    repeatLimit: Int
    scheduledId: String
    retries: Int
    lastUpdate: DateTime
    executionCounter: Int
    endpoint: String
}

enum JobStatus {
    ERROR,
    EXECUTED,
    SCHEDULED,
    RETRY,
    CANCELED
}

input JobStatusArgument {
    equal: JobStatus
    in: [JobStatus]
}

input JobArgument {
    and: [JobArgument!]
    or: [JobArgument!]
    not: JobArgument
    id: IdArgument
    processId: StringArgument
    processInstanceId: IdArgument
    nodeInstanceId: IdArgument
    rootProcessInstanceId: IdArgument
    rootProcessId: StringArgument
    status: JobStatusArgument
    expirationTime: DateArgument
    priority: NumericArgument
    scheduledId: IdArgument
    lastUpdate: DateArgument
}

input JobOrderBy {
    processId: OrderBy
    rootProcessId: OrderBy
    status: OrderBy
    expirationTime: OrderBy
    priority: OrderBy
    retries: OrderBy
    lastUpdate: OrderBy
    executionCounter: OrderBy
}<|MERGE_RESOLUTION|>--- conflicted
+++ resolved
@@ -205,12 +205,9 @@
     createdBy: StringArgument
     updatedBy: StringArgument
     definition: ProcessDefinitionArgument
-<<<<<<< HEAD
     slaDueDate: DateArgument
-=======
     cloudEventId: StringArgument
     cloudEventSource: StringArgument
->>>>>>> 0500270f
 }
 
 input ProcessInstanceErrorArgument {
