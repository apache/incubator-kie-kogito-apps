--- conflicted
+++ resolved
@@ -31,12 +31,7 @@
 public abstract class AbstractIndexingIT {
 
     @Inject
-<<<<<<< HEAD
     public ReactiveMessagingEventConsumer consumer;
-=======
-    @Any
-    InMemoryConnector connector;
->>>>>>> 8be5df7b
 
     protected void indexProcessCloudEvent(KogitoProcessCloudEvent event) {
         connector.source(KOGITO_PROCESSINSTANCES_EVENTS).send(event);
