--- conflicted
+++ resolved
@@ -40,13 +40,9 @@
           maven-version: ${{ matrix.maven-version }}
           cache-key-prefix: ${{ runner.os }}-${{ matrix.java-version }}-maven${{ matrix.maven-version }}
       - name: Build Chain
-<<<<<<< HEAD
         uses: kiegroup/kie-ci/.ci/actions/build-chain@main
-=======
         env:
           NODE_OPTIONS: "--max_old_space_size=4096"
-        uses: kiegroup/kogito-pipelines/.ci/actions/build-chain@main
->>>>>>> 1f540e7c
         with:
           definition-file: https://raw.githubusercontent.com/${GROUP:kiegroup}/kogito-pipelines/${BRANCH:main}/.ci/pull-request-config.yaml
           annotations-prefix: ${{ runner.os }}-${{ matrix.java-version }}/${{ matrix.maven-version }}
