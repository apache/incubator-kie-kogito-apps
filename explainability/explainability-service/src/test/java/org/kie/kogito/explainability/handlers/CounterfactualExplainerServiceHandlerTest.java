/*
 * Copyright 2021 Red Hat, Inc. and/or its affiliates.
 *
 * Licensed under the Apache License, Version 2.0 (the "License");
 * you may not use this file except in compliance with the License.
 * You may obtain a copy of the License at
 *
 *       http://www.apache.org/licenses/LICENSE-2.0
 *
 * Unless required by applicable law or agreed to in writing, software
 * distributed under the License is distributed on an "AS IS" BASIS,
 * WITHOUT WARRANTIES OR CONDITIONS OF ANY KIND, either express or implied.
 * See the License for the specific language governing permissions and
 * limitations under the License.
 */
package org.kie.kogito.explainability.handlers;

import java.util.Collections;
import java.util.List;
import java.util.Map;
import java.util.Optional;
import java.util.UUID;
import java.util.function.Consumer;

import org.junit.jupiter.api.BeforeEach;
import org.junit.jupiter.api.Test;
import org.kie.kogito.explainability.PredictionProviderFactory;
import org.kie.kogito.explainability.api.BaseExplainabilityRequest;
import org.kie.kogito.explainability.api.BaseExplainabilityResult;
import org.kie.kogito.explainability.api.CounterfactualDomainRange;
import org.kie.kogito.explainability.api.CounterfactualExplainabilityRequest;
import org.kie.kogito.explainability.api.CounterfactualExplainabilityResult;
import org.kie.kogito.explainability.api.CounterfactualSearchDomain;
import org.kie.kogito.explainability.api.CounterfactualSearchDomainCollectionValue;
import org.kie.kogito.explainability.api.CounterfactualSearchDomainStructureValue;
import org.kie.kogito.explainability.api.CounterfactualSearchDomainUnitValue;
import org.kie.kogito.explainability.api.ExplainabilityStatus;
import org.kie.kogito.explainability.api.ModelIdentifier;
import org.kie.kogito.explainability.api.NamedTypedValue;
import org.kie.kogito.explainability.local.counterfactual.CounterfactualExplainer;
import org.kie.kogito.explainability.local.counterfactual.CounterfactualResult;
import org.kie.kogito.explainability.local.counterfactual.entities.CounterfactualEntity;
import org.kie.kogito.explainability.local.counterfactual.entities.CounterfactualEntityFactory;
import org.kie.kogito.explainability.model.CounterfactualPrediction;
import org.kie.kogito.explainability.model.Feature;
import org.kie.kogito.explainability.model.Output;
import org.kie.kogito.explainability.model.Prediction;
import org.kie.kogito.explainability.model.PredictionOutput;
import org.kie.kogito.explainability.model.PredictionProvider;
import org.kie.kogito.explainability.model.Type;
import org.kie.kogito.explainability.model.Value;
<<<<<<< HEAD
import org.kie.kogito.explainability.models.BaseExplainabilityRequest;
import org.kie.kogito.explainability.models.CounterfactualExplainabilityRequest;
import org.kie.kogito.explainability.models.ModelIdentifier;
=======
import org.kie.kogito.explainability.model.domain.FeatureDomain;
>>>>>>> a7987c4a
import org.kie.kogito.tracing.typedvalue.CollectionValue;
import org.kie.kogito.tracing.typedvalue.StructureValue;
import org.kie.kogito.tracing.typedvalue.TypedValue;
import org.kie.kogito.tracing.typedvalue.UnitValue;

import com.fasterxml.jackson.databind.node.BooleanNode;
import com.fasterxml.jackson.databind.node.DoubleNode;
import com.fasterxml.jackson.databind.node.IntNode;

import static org.junit.jupiter.api.Assertions.assertEquals;
import static org.junit.jupiter.api.Assertions.assertFalse;
import static org.junit.jupiter.api.Assertions.assertThrows;
import static org.junit.jupiter.api.Assertions.assertTrue;
import static org.mockito.ArgumentMatchers.any;
import static org.mockito.ArgumentMatchers.eq;
import static org.mockito.Mockito.mock;
import static org.mockito.Mockito.verify;

public class CounterfactualExplainerServiceHandlerTest {

    private static final String EXECUTION_ID = UUID.randomUUID().toString();

    private static final String COUNTERFACTUAL_ID = UUID.randomUUID().toString();

    private static final String SOLUTION_ID = UUID.randomUUID().toString();

    private static final String SERVICE_URL = "serviceURL";

    private static final ModelIdentifier MODEL_IDENTIFIER = new ModelIdentifier("resourceType", "resourceId");

    private static final Long MAX_RUNNING_TIME_SECONDS = 60L;

    private static final Long MAX_RUNNING_TIME_MILLISECONDS = MAX_RUNNING_TIME_SECONDS * 1000;

    private CounterfactualExplainer explainer;

    private CounterfactualExplainerServiceHandler handler;

    @BeforeEach
    public void setup() {
        PredictionProviderFactory predictionProviderFactory = mock(PredictionProviderFactory.class);

        this.explainer = mock(CounterfactualExplainer.class);
        this.handler = new CounterfactualExplainerServiceHandler(explainer,
                predictionProviderFactory,
                MAX_RUNNING_TIME_MILLISECONDS);
    }

    @Test
    public void testSupports() {
        assertTrue(handler.supports(CounterfactualExplainabilityRequest.class));
        assertFalse(handler.supports(BaseExplainabilityRequest.class));
    }

    @Test
    public void testGetPredictionWithEmptyDefinition() {
        CounterfactualExplainabilityRequest request = new CounterfactualExplainabilityRequest(EXECUTION_ID,
                SERVICE_URL,
                MODEL_IDENTIFIER,
                COUNTERFACTUAL_ID,
                Collections.emptyList(),
                Collections.emptyList(),
                Collections.emptyList(),
                MAX_RUNNING_TIME_SECONDS);

        Prediction prediction = handler.getPrediction(request);
        assertTrue(prediction instanceof CounterfactualPrediction);
        CounterfactualPrediction counterfactualPrediction = (CounterfactualPrediction) prediction;

        assertTrue(counterfactualPrediction.getInput().getFeatures().isEmpty());
        assertTrue(counterfactualPrediction.getOutput().getOutputs().isEmpty());
<<<<<<< HEAD
        //        assertTrue(counterfactualPrediction.getDomain().getFeatureDomains().isEmpty());
=======
        assertTrue(counterfactualPrediction.getDomain().getFeatureDomains().isEmpty());

        assertEquals(counterfactualPrediction.getMaxRunningTimeSeconds(), request.getMaxRunningTimeSeconds());
>>>>>>> a7987c4a
    }

    @Test
    public void testGetPredictionWithFlatInputModel() {
        CounterfactualExplainabilityRequest request = new CounterfactualExplainabilityRequest(EXECUTION_ID,
                SERVICE_URL,
                MODEL_IDENTIFIER,
                COUNTERFACTUAL_ID,
                List.of(new NamedTypedValue("input1",
                        new UnitValue("number", new IntNode(20)))),
                Collections.emptyList(),
                Collections.emptyList(),
                MAX_RUNNING_TIME_SECONDS);

        Prediction prediction = handler.getPrediction(request);
        assertTrue(prediction instanceof CounterfactualPrediction);
        CounterfactualPrediction counterfactualPrediction = (CounterfactualPrediction) prediction;

        assertEquals(1, counterfactualPrediction.getInput().getFeatures().size());
        Optional<Feature> oInput1 = counterfactualPrediction.getInput().getFeatures().stream().filter(f -> f.getName().equals("input1")).findFirst();
        assertTrue(oInput1.isPresent());
        Feature input1 = oInput1.get();
        assertEquals(Type.NUMBER, input1.getType());
        assertEquals(20, input1.getValue().asNumber());

        assertTrue(counterfactualPrediction.getOutput().getOutputs().isEmpty());
<<<<<<< HEAD
        //        assertTrue(counterfactualPrediction.getDomain().getFeatureDomains().isEmpty());
=======
        assertTrue(counterfactualPrediction.getDomain().getFeatureDomains().isEmpty());

        assertEquals(counterfactualPrediction.getMaxRunningTimeSeconds(), request.getMaxRunningTimeSeconds());
>>>>>>> a7987c4a
    }

    @Test
    public void testGetPredictionWithStructuredInputModel() {
        CounterfactualExplainabilityRequest request = new CounterfactualExplainabilityRequest(EXECUTION_ID,
                SERVICE_URL,
                MODEL_IDENTIFIER,
                COUNTERFACTUAL_ID,
                List.of(new NamedTypedValue("input1",
                        new StructureValue("number", Map.of("input2b", new UnitValue("number", new IntNode(55)))))),
                Collections.emptyList(),
                Collections.emptyList(),
                MAX_RUNNING_TIME_SECONDS);

        assertThrows(IllegalArgumentException.class, () -> handler.getPrediction(request));
    }

    @Test
    public void testGetPredictionWithCollectionInputModel() {
        CounterfactualExplainabilityRequest request = new CounterfactualExplainabilityRequest(EXECUTION_ID,
                SERVICE_URL,
                MODEL_IDENTIFIER,
                COUNTERFACTUAL_ID,
                List.of(new NamedTypedValue("input1",
                        new CollectionValue("number", List.of(new UnitValue("number", new IntNode(100)))))),
                Collections.emptyList(),
                Collections.emptyList(),
                MAX_RUNNING_TIME_SECONDS);

        assertThrows(IllegalArgumentException.class, () -> handler.getPrediction(request));
    }

    @Test
    public void testGetPredictionWithFlatOutputModel() {
        CounterfactualExplainabilityRequest request = new CounterfactualExplainabilityRequest(EXECUTION_ID,
                SERVICE_URL,
                MODEL_IDENTIFIER,
                COUNTERFACTUAL_ID,
                Collections.emptyList(),
                List.of(new NamedTypedValue("output1",
                        new UnitValue("number", new IntNode(20)))),
                Collections.emptyList(),
                MAX_RUNNING_TIME_SECONDS);

        Prediction prediction = handler.getPrediction(request);
        assertTrue(prediction instanceof CounterfactualPrediction);
        CounterfactualPrediction counterfactualPrediction = (CounterfactualPrediction) prediction;

        assertEquals(1, counterfactualPrediction.getOutput().getOutputs().size());
        Optional<Output> oOutput1 = counterfactualPrediction.getOutput().getOutputs().stream().filter(f -> f.getName().equals("output1")).findFirst();
        assertTrue(oOutput1.isPresent());
        Output output1 = oOutput1.get();
        assertEquals(Type.NUMBER, output1.getType());
        assertEquals(20, output1.getValue().asNumber());

        assertTrue(counterfactualPrediction.getInput().getFeatures().isEmpty());
<<<<<<< HEAD
        //        assertTrue(counterfactualPrediction.getDomain().getFeatureDomains().isEmpty());
        //        assertTrue(counterfactualPrediction.getConstraints().isEmpty());
=======
        assertTrue(counterfactualPrediction.getDomain().getFeatureDomains().isEmpty());
        assertTrue(counterfactualPrediction.getConstraints().isEmpty());

        assertEquals(counterfactualPrediction.getMaxRunningTimeSeconds(), request.getMaxRunningTimeSeconds());
>>>>>>> a7987c4a
    }

    @Test
    public void testGetPredictionWithFlatOutputModelReordered() {
        CounterfactualExplainabilityRequest request = new CounterfactualExplainabilityRequest(EXECUTION_ID,
                SERVICE_URL,
                MODEL_IDENTIFIER,
                COUNTERFACTUAL_ID,
                Collections.emptyList(),
                List.of(new NamedTypedValue("inputsAreValid",
                        new UnitValue("boolean", BooleanNode.FALSE)),
                        new NamedTypedValue("canRequestLoan",
                                new UnitValue("booelan", BooleanNode.TRUE)),
                        new NamedTypedValue("my-scoring-function",
                                new UnitValue("number", new DoubleNode(0.85)))),
                Collections.emptyList(),
                MAX_RUNNING_TIME_SECONDS);

        Prediction prediction = handler.getPrediction(request);
        assertTrue(prediction instanceof CounterfactualPrediction);
        CounterfactualPrediction counterfactualPrediction = (CounterfactualPrediction) prediction;

        List<Output> outputs = counterfactualPrediction.getOutput().getOutputs();
        assertEquals(3, outputs.size());
        Output output1 = outputs.get(0);
        assertEquals("my-scoring-function", output1.getName());
        assertEquals(Type.NUMBER, output1.getType());
        assertEquals(0.85, output1.getValue().asNumber());

        Output output2 = outputs.get(1);
        assertEquals("inputsAreValid", output2.getName());
        assertEquals(Type.BOOLEAN, output2.getType());
        assertEquals(Boolean.FALSE, output2.getValue().getUnderlyingObject());

        Output output3 = outputs.get(2);
        assertEquals("canRequestLoan", output3.getName());
        assertEquals(Type.BOOLEAN, output3.getType());
        assertEquals(Boolean.TRUE, output3.getValue().getUnderlyingObject());

        assertTrue(counterfactualPrediction.getInput().getFeatures().isEmpty());
        assertTrue(counterfactualPrediction.getDomain().getFeatureDomains().isEmpty());
        assertTrue(counterfactualPrediction.getConstraints().isEmpty());

        assertEquals(counterfactualPrediction.getMaxRunningTimeSeconds(), request.getMaxRunningTimeSeconds());
    }

    @Test
    public void testGetPredictionWithStructuredOutputModel() {
        CounterfactualExplainabilityRequest request = new CounterfactualExplainabilityRequest(EXECUTION_ID,
                SERVICE_URL,
                MODEL_IDENTIFIER,
                COUNTERFACTUAL_ID,
                Collections.emptyList(),
                List.of(new NamedTypedValue("input1",
                        new StructureValue("number", Map.of("input2b", new UnitValue("number", new IntNode(55)))))),
                Collections.emptyList(),
                MAX_RUNNING_TIME_SECONDS);

        assertThrows(IllegalArgumentException.class, () -> handler.getPrediction(request));
    }

    @Test
    public void testGetPredictionWithCollectionOutputModel() {
        CounterfactualExplainabilityRequest request = new CounterfactualExplainabilityRequest(EXECUTION_ID,
                SERVICE_URL,
                MODEL_IDENTIFIER,
                COUNTERFACTUAL_ID,
                Collections.emptyList(),
                List.of(new NamedTypedValue("input1",
                        new CollectionValue("number", List.of(new UnitValue("number", new IntNode(100)))))),
                Collections.emptyList(),
                MAX_RUNNING_TIME_SECONDS);

        assertThrows(IllegalArgumentException.class, () -> handler.getPrediction(request));
    }

    @Test
    public void testGetPredictionWithFlatSearchDomains() {
        CounterfactualExplainabilityRequest request = new CounterfactualExplainabilityRequest(EXECUTION_ID,
                SERVICE_URL,
                MODEL_IDENTIFIER,
                COUNTERFACTUAL_ID,
                Collections.emptyList(),
                Collections.emptyList(),
                List.of(new CounterfactualSearchDomain("output1",
                        new CounterfactualSearchDomainUnitValue("number",
                                "number",
                                true,
                                new CounterfactualDomainRange(new IntNode(10), new IntNode(20))))),
                MAX_RUNNING_TIME_SECONDS);

        Prediction prediction = handler.getPrediction(request);
        assertTrue(prediction instanceof CounterfactualPrediction);
        CounterfactualPrediction counterfactualPrediction = (CounterfactualPrediction) prediction;

        //        assertEquals(1, counterfactualPrediction.getDomain().getFeatureDomains().size());
        //        FeatureDomain featureDomain1 = counterfactualPrediction.getDomain().getFeatureDomains().get(0);
        //        assertEquals(10, featureDomain1.getLowerBound());
        //        assertEquals(20, featureDomain1.getUpperBound());

        assertTrue(counterfactualPrediction.getInput().getFeatures().isEmpty());
        assertTrue(counterfactualPrediction.getOutput().getOutputs().isEmpty());
<<<<<<< HEAD
        //        assertEquals(1, counterfactualPrediction.getConstraints().size());
        //        assertTrue(counterfactualPrediction.getConstraints().get(0));
=======
        assertEquals(1, counterfactualPrediction.getConstraints().size());
        assertTrue(counterfactualPrediction.getConstraints().get(0));

        assertEquals(counterfactualPrediction.getMaxRunningTimeSeconds(), request.getMaxRunningTimeSeconds());
>>>>>>> a7987c4a
    }

    @Test
    public void testGetPredictionWithStructuredSearchDomains() {
        CounterfactualExplainabilityRequest request = new CounterfactualExplainabilityRequest(EXECUTION_ID,
                SERVICE_URL,
                MODEL_IDENTIFIER,
                COUNTERFACTUAL_ID,
                Collections.emptyList(),
                Collections.emptyList(),
                List.of(new CounterfactualSearchDomain("input1",
                        new CounterfactualSearchDomainStructureValue("number",
                                Map.of("input2b",
                                        new CounterfactualSearchDomainUnitValue("number",
                                                "number",
                                                true,
                                                new CounterfactualDomainRange(new IntNode(10), new IntNode(20))))))),
                MAX_RUNNING_TIME_SECONDS);

        assertThrows(IllegalArgumentException.class, () -> handler.getPrediction(request));
    }

    @Test
    public void testGetPredictionWithCollectionSearchDomains() {
        CounterfactualExplainabilityRequest request = new CounterfactualExplainabilityRequest(EXECUTION_ID,
                SERVICE_URL,
                MODEL_IDENTIFIER,
                COUNTERFACTUAL_ID,
                Collections.emptyList(),
                Collections.emptyList(),
                List.of(new CounterfactualSearchDomain("input1",
                        new CounterfactualSearchDomainCollectionValue("number",
                                List.of(new CounterfactualSearchDomainUnitValue("number",
                                        "number",
                                        true,
                                        new CounterfactualDomainRange(new IntNode(10), new IntNode(20))))))),
                MAX_RUNNING_TIME_SECONDS);

        assertThrows(IllegalArgumentException.class, () -> handler.getPrediction(request));
    }

    @Test
    public void testCreateSucceededResult() {
        CounterfactualExplainabilityRequest request = new CounterfactualExplainabilityRequest(EXECUTION_ID,
                SERVICE_URL,
                MODEL_IDENTIFIER,
                COUNTERFACTUAL_ID,
                Collections.emptyList(),
                Collections.emptyList(),
                Collections.emptyList(),
                MAX_RUNNING_TIME_SECONDS);

        List<Feature> features = List.of(new Feature("input1", Type.NUMBER, new Value(123.0d)));
        List<CounterfactualEntity> entities = CounterfactualEntityFactory.from(features);

        CounterfactualResult counterfactuals = new CounterfactualResult(entities, features,
                List.of(new PredictionOutput(List.of(new Output("output1", Type.NUMBER, new Value(555.0d), 1.0)))),
                true,
                UUID.fromString(SOLUTION_ID),
                UUID.fromString(EXECUTION_ID),
                0);

        BaseExplainabilityResult base = handler.createSucceededResult(request, counterfactuals);
        assertTrue(base instanceof CounterfactualExplainabilityResult);
        CounterfactualExplainabilityResult result = (CounterfactualExplainabilityResult) base;

        assertEquals(ExplainabilityStatus.SUCCEEDED, result.getStatus());
        assertEquals(CounterfactualExplainabilityResult.Stage.FINAL, result.getStage());
        assertEquals(EXECUTION_ID, result.getExecutionId());
        assertEquals(COUNTERFACTUAL_ID, result.getCounterfactualId());
        assertEquals(1, result.getInputs().size());
        assertTrue(result.getInputs().stream().anyMatch(i -> i.getName().equals("input1")));
        NamedTypedValue input1 = result.getInputs().iterator().next();
        assertEquals(Double.class.getSimpleName(), input1.getValue().getType());
        assertEquals(TypedValue.Kind.UNIT, input1.getValue().getKind());
        assertEquals(123.0, input1.getValue().toUnit().getValue().asDouble());

        assertEquals(1, result.getOutputs().size());
        assertTrue(result.getOutputs().stream().anyMatch(o -> o.getName().equals("output1")));
        NamedTypedValue output1 = result.getOutputs().iterator().next();
        assertEquals(Double.class.getSimpleName(), output1.getValue().getType());
        assertEquals(TypedValue.Kind.UNIT, output1.getValue().getKind());
        assertEquals(555.0, output1.getValue().toUnit().getValue().asDouble());
    }

    @Test
    public void testCreateSucceededResultWithNullPredictions() {
        CounterfactualExplainabilityRequest request = new CounterfactualExplainabilityRequest(EXECUTION_ID,
                SERVICE_URL,
                MODEL_IDENTIFIER,
                COUNTERFACTUAL_ID,
                Collections.emptyList(),
                Collections.emptyList(),
                Collections.emptyList(),
                MAX_RUNNING_TIME_SECONDS);

        CounterfactualResult counterfactuals = new CounterfactualResult(Collections.emptyList(),
                Collections.emptyList(),
                null,
                true,
                UUID.fromString(SOLUTION_ID),
                UUID.fromString(EXECUTION_ID),
                0);

        assertThrows(NullPointerException.class, () -> handler.createSucceededResult(request, counterfactuals));
    }

    @Test
    public void testCreateSucceededResultWithEmptyPredictions() {
        CounterfactualExplainabilityRequest request = new CounterfactualExplainabilityRequest(EXECUTION_ID,
                SERVICE_URL,
                MODEL_IDENTIFIER,
                COUNTERFACTUAL_ID,
                Collections.emptyList(),
                Collections.emptyList(),
                Collections.emptyList(),
                MAX_RUNNING_TIME_SECONDS);

        CounterfactualResult counterfactuals = new CounterfactualResult(Collections.emptyList(),
                Collections.emptyList(),
                Collections.emptyList(),
                true,
                UUID.fromString(SOLUTION_ID),
                UUID.fromString(EXECUTION_ID),
                0);

        assertThrows(IllegalStateException.class, () -> handler.createSucceededResult(request, counterfactuals));
    }

    @Test
    public void testCreateSucceededResultWithMoreThanOnePrediction() {
        CounterfactualExplainabilityRequest request = new CounterfactualExplainabilityRequest(EXECUTION_ID,
                SERVICE_URL,
                MODEL_IDENTIFIER,
                COUNTERFACTUAL_ID,
                Collections.emptyList(),
                Collections.emptyList(),
                Collections.emptyList(),
                MAX_RUNNING_TIME_SECONDS);

        CounterfactualResult counterfactuals = new CounterfactualResult(Collections.emptyList(), Collections.emptyList(),
                List.of(new PredictionOutput(List.of(new Output("output1", Type.NUMBER, new Value(555.0d), 1.0))),
                        new PredictionOutput(List.of(new Output("output2", Type.NUMBER, new Value(777.0d), 2.0)))),
                true,
                UUID.fromString(SOLUTION_ID),
                UUID.fromString(EXECUTION_ID),
                0);

        assertThrows(IllegalStateException.class, () -> handler.createSucceededResult(request, counterfactuals));
    }

    @Test
    public void testCreateIntermediateResult() {
        CounterfactualExplainabilityRequest request = new CounterfactualExplainabilityRequest(EXECUTION_ID,
                SERVICE_URL,
                MODEL_IDENTIFIER,
                COUNTERFACTUAL_ID,
                Collections.emptyList(),
                Collections.emptyList(),
                Collections.emptyList(),
                MAX_RUNNING_TIME_SECONDS);

        List<Feature> features = List.of(new Feature("input1", Type.NUMBER, new Value(123.0d)));
        List<CounterfactualEntity> entities = CounterfactualEntityFactory.from(features);

        CounterfactualResult counterfactuals = new CounterfactualResult(entities, features,
                List.of(new PredictionOutput(List.of(new Output("output1", Type.NUMBER, new Value(555.0d), 1.0)))),
                true,
                UUID.fromString(SOLUTION_ID),
                UUID.fromString(EXECUTION_ID),
                0);

        BaseExplainabilityResult base = handler.createIntermediateResult(request, counterfactuals);
        assertTrue(base instanceof CounterfactualExplainabilityResult);
        CounterfactualExplainabilityResult result = (CounterfactualExplainabilityResult) base;

        assertEquals(ExplainabilityStatus.SUCCEEDED, result.getStatus());
        assertEquals(CounterfactualExplainabilityResult.Stage.INTERMEDIATE, result.getStage());
        assertEquals(EXECUTION_ID, result.getExecutionId());
        assertEquals(COUNTERFACTUAL_ID, result.getCounterfactualId());
        assertEquals(1, result.getInputs().size());
        assertTrue(result.getInputs().stream().anyMatch(i -> i.getName().equals("input1")));
        NamedTypedValue input1 = result.getInputs().iterator().next();
        assertEquals(Double.class.getSimpleName(), input1.getValue().getType());
        assertEquals(TypedValue.Kind.UNIT, input1.getValue().getKind());
        assertEquals(123.0, input1.getValue().toUnit().getValue().asDouble());

        assertEquals(1, result.getOutputs().size());
        assertTrue(result.getOutputs().stream().anyMatch(o -> o.getName().equals("output1")));
        NamedTypedValue output1 = result.getOutputs().iterator().next();
        assertEquals(Double.class.getSimpleName(), output1.getValue().getType());
        assertEquals(TypedValue.Kind.UNIT, output1.getValue().getKind());
        assertEquals(555.0, output1.getValue().toUnit().getValue().asDouble());
    }

    @Test
    public void testCreateFailedResult() {
        CounterfactualExplainabilityRequest request = new CounterfactualExplainabilityRequest(EXECUTION_ID,
                SERVICE_URL,
                MODEL_IDENTIFIER,
                COUNTERFACTUAL_ID,
                Collections.emptyList(),
                Collections.emptyList(),
                Collections.emptyList(),
                MAX_RUNNING_TIME_SECONDS);

        BaseExplainabilityResult base = handler.createFailedResult(request, new NullPointerException("Something went wrong"));
        assertTrue(base instanceof CounterfactualExplainabilityResult);
        CounterfactualExplainabilityResult result = (CounterfactualExplainabilityResult) base;

        assertEquals(ExplainabilityStatus.FAILED, result.getStatus());
        assertEquals("Something went wrong", result.getStatusDetails());
        assertEquals(EXECUTION_ID, result.getExecutionId());
        assertEquals(COUNTERFACTUAL_ID, result.getCounterfactualId());
    }

    @Test
    @SuppressWarnings("unchecked")
    public void testExplainAsyncDelegation() {
        Prediction prediction = mock(Prediction.class);
        PredictionProvider predictionProvider = mock(PredictionProvider.class);

        handler.explainAsync(prediction, predictionProvider);

        verify(explainer).explainAsync(eq(prediction), eq(predictionProvider), any(Consumer.class));
    }

    @Test
    @SuppressWarnings("unchecked")
    public void testExplainAsyncWithConsumerDelegation() {
        Prediction prediction = mock(Prediction.class);
        PredictionProvider predictionProvider = mock(PredictionProvider.class);
        Consumer<CounterfactualResult> callback = mock(Consumer.class);

        handler.explainAsync(prediction, predictionProvider, callback);

        verify(explainer).explainAsync(eq(prediction), eq(predictionProvider), eq(callback));
    }
}<|MERGE_RESOLUTION|>--- conflicted
+++ resolved
@@ -39,8 +39,7 @@
 import org.kie.kogito.explainability.api.NamedTypedValue;
 import org.kie.kogito.explainability.local.counterfactual.CounterfactualExplainer;
 import org.kie.kogito.explainability.local.counterfactual.CounterfactualResult;
-import org.kie.kogito.explainability.local.counterfactual.entities.CounterfactualEntity;
-import org.kie.kogito.explainability.local.counterfactual.entities.CounterfactualEntityFactory;
+import org.kie.kogito.explainability.local.counterfactual.entities.DoubleEntity;
 import org.kie.kogito.explainability.model.CounterfactualPrediction;
 import org.kie.kogito.explainability.model.Feature;
 import org.kie.kogito.explainability.model.Output;
@@ -49,13 +48,7 @@
 import org.kie.kogito.explainability.model.PredictionProvider;
 import org.kie.kogito.explainability.model.Type;
 import org.kie.kogito.explainability.model.Value;
-<<<<<<< HEAD
-import org.kie.kogito.explainability.models.BaseExplainabilityRequest;
-import org.kie.kogito.explainability.models.CounterfactualExplainabilityRequest;
-import org.kie.kogito.explainability.models.ModelIdentifier;
-=======
 import org.kie.kogito.explainability.model.domain.FeatureDomain;
->>>>>>> a7987c4a
 import org.kie.kogito.tracing.typedvalue.CollectionValue;
 import org.kie.kogito.tracing.typedvalue.StructureValue;
 import org.kie.kogito.tracing.typedvalue.TypedValue;
@@ -127,13 +120,9 @@
 
         assertTrue(counterfactualPrediction.getInput().getFeatures().isEmpty());
         assertTrue(counterfactualPrediction.getOutput().getOutputs().isEmpty());
-<<<<<<< HEAD
-        //        assertTrue(counterfactualPrediction.getDomain().getFeatureDomains().isEmpty());
-=======
         assertTrue(counterfactualPrediction.getDomain().getFeatureDomains().isEmpty());
 
         assertEquals(counterfactualPrediction.getMaxRunningTimeSeconds(), request.getMaxRunningTimeSeconds());
->>>>>>> a7987c4a
     }
 
     @Test
@@ -160,13 +149,9 @@
         assertEquals(20, input1.getValue().asNumber());
 
         assertTrue(counterfactualPrediction.getOutput().getOutputs().isEmpty());
-<<<<<<< HEAD
-        //        assertTrue(counterfactualPrediction.getDomain().getFeatureDomains().isEmpty());
-=======
         assertTrue(counterfactualPrediction.getDomain().getFeatureDomains().isEmpty());
 
         assertEquals(counterfactualPrediction.getMaxRunningTimeSeconds(), request.getMaxRunningTimeSeconds());
->>>>>>> a7987c4a
     }
 
     @Test
@@ -223,15 +208,10 @@
         assertEquals(20, output1.getValue().asNumber());
 
         assertTrue(counterfactualPrediction.getInput().getFeatures().isEmpty());
-<<<<<<< HEAD
-        //        assertTrue(counterfactualPrediction.getDomain().getFeatureDomains().isEmpty());
-        //        assertTrue(counterfactualPrediction.getConstraints().isEmpty());
-=======
         assertTrue(counterfactualPrediction.getDomain().getFeatureDomains().isEmpty());
         assertTrue(counterfactualPrediction.getConstraints().isEmpty());
 
         assertEquals(counterfactualPrediction.getMaxRunningTimeSeconds(), request.getMaxRunningTimeSeconds());
->>>>>>> a7987c4a
     }
 
     @Test
@@ -327,22 +307,17 @@
         assertTrue(prediction instanceof CounterfactualPrediction);
         CounterfactualPrediction counterfactualPrediction = (CounterfactualPrediction) prediction;
 
-        //        assertEquals(1, counterfactualPrediction.getDomain().getFeatureDomains().size());
-        //        FeatureDomain featureDomain1 = counterfactualPrediction.getDomain().getFeatureDomains().get(0);
-        //        assertEquals(10, featureDomain1.getLowerBound());
-        //        assertEquals(20, featureDomain1.getUpperBound());
+        assertEquals(1, counterfactualPrediction.getDomain().getFeatureDomains().size());
+        FeatureDomain featureDomain1 = counterfactualPrediction.getDomain().getFeatureDomains().get(0);
+        assertEquals(10, featureDomain1.getLowerBound());
+        assertEquals(20, featureDomain1.getUpperBound());
 
         assertTrue(counterfactualPrediction.getInput().getFeatures().isEmpty());
         assertTrue(counterfactualPrediction.getOutput().getOutputs().isEmpty());
-<<<<<<< HEAD
-        //        assertEquals(1, counterfactualPrediction.getConstraints().size());
-        //        assertTrue(counterfactualPrediction.getConstraints().get(0));
-=======
         assertEquals(1, counterfactualPrediction.getConstraints().size());
         assertTrue(counterfactualPrediction.getConstraints().get(0));
 
         assertEquals(counterfactualPrediction.getMaxRunningTimeSeconds(), request.getMaxRunningTimeSeconds());
->>>>>>> a7987c4a
     }
 
     @Test
@@ -395,10 +370,7 @@
                 Collections.emptyList(),
                 MAX_RUNNING_TIME_SECONDS);
 
-        List<Feature> features = List.of(new Feature("input1", Type.NUMBER, new Value(123.0d)));
-        List<CounterfactualEntity> entities = CounterfactualEntityFactory.from(features);
-
-        CounterfactualResult counterfactuals = new CounterfactualResult(entities, features,
+        CounterfactualResult counterfactuals = new CounterfactualResult(List.of(DoubleEntity.from(new Feature("input1", Type.NUMBER, new Value(123.0d)), 0, 1000)),
                 List.of(new PredictionOutput(List.of(new Output("output1", Type.NUMBER, new Value(555.0d), 1.0)))),
                 true,
                 UUID.fromString(SOLUTION_ID),
@@ -440,7 +412,6 @@
                 MAX_RUNNING_TIME_SECONDS);
 
         CounterfactualResult counterfactuals = new CounterfactualResult(Collections.emptyList(),
-                Collections.emptyList(),
                 null,
                 true,
                 UUID.fromString(SOLUTION_ID),
@@ -463,7 +434,6 @@
 
         CounterfactualResult counterfactuals = new CounterfactualResult(Collections.emptyList(),
                 Collections.emptyList(),
-                Collections.emptyList(),
                 true,
                 UUID.fromString(SOLUTION_ID),
                 UUID.fromString(EXECUTION_ID),
@@ -483,7 +453,7 @@
                 Collections.emptyList(),
                 MAX_RUNNING_TIME_SECONDS);
 
-        CounterfactualResult counterfactuals = new CounterfactualResult(Collections.emptyList(), Collections.emptyList(),
+        CounterfactualResult counterfactuals = new CounterfactualResult(Collections.emptyList(),
                 List.of(new PredictionOutput(List.of(new Output("output1", Type.NUMBER, new Value(555.0d), 1.0))),
                         new PredictionOutput(List.of(new Output("output2", Type.NUMBER, new Value(777.0d), 2.0)))),
                 true,
@@ -505,10 +475,7 @@
                 Collections.emptyList(),
                 MAX_RUNNING_TIME_SECONDS);
 
-        List<Feature> features = List.of(new Feature("input1", Type.NUMBER, new Value(123.0d)));
-        List<CounterfactualEntity> entities = CounterfactualEntityFactory.from(features);
-
-        CounterfactualResult counterfactuals = new CounterfactualResult(entities, features,
+        CounterfactualResult counterfactuals = new CounterfactualResult(List.of(DoubleEntity.from(new Feature("input1", Type.NUMBER, new Value(123.0d)), 0, 1000)),
                 List.of(new PredictionOutput(List.of(new Output("output1", Type.NUMBER, new Value(555.0d), 1.0)))),
                 true,
                 UUID.fromString(SOLUTION_ID),
