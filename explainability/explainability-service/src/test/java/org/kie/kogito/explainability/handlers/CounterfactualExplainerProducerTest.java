/*
 * Copyright 2020 Red Hat, Inc. and/or its affiliates.
 *
 * Licensed under the Apache License, Version 2.0 (the "License");
 * you may not use this file except in compliance with the License.
 * You may obtain a copy of the License at
 *
 *       http://www.apache.org/licenses/LICENSE-2.0
 *
 * Unless required by applicable law or agreed to in writing, software
 * distributed under the License is distributed on an "AS IS" BASIS,
 * WITHOUT WARRANTIES OR CONDITIONS OF ANY KIND, either express or implied.
 * See the License for the specific language governing permissions and
 * limitations under the License.
 */
package org.kie.kogito.explainability.handlers;

import org.junit.jupiter.api.Test;
import org.kie.kogito.explainability.local.LocalExplainer;
import org.kie.kogito.explainability.local.counterfactual.CounterfactualExplainer;
import org.kie.kogito.explainability.local.counterfactual.CounterfactualResult;

import static org.junit.jupiter.api.Assertions.assertEquals;
import static org.junit.jupiter.api.Assertions.assertNotNull;
import static org.junit.jupiter.api.Assertions.assertTrue;

class CounterfactualExplainerProducerTest {

    @Test
    void produce() {
        CounterfactualExplainerProducer producer = new CounterfactualExplainerProducer(10, 0.01);
        LocalExplainer<CounterfactualResult> counterfactualExplainer = producer.produce();

        assertNotNull(counterfactualExplainer);
        assertTrue(counterfactualExplainer instanceof CounterfactualExplainer);
<<<<<<< HEAD
        assertEquals(10, ((CounterfactualExplainer) counterfactualExplainer).getSolverConfig().getTerminationConfig()
                .getSecondsSpentLimit());
        assertEquals(0.01, ((CounterfactualExplainer) counterfactualExplainer).getGoalThreshold());
=======
        assertEquals(10, ((CounterfactualExplainer) counterfactualExplainer).getCounterfactualConfig().getSolverConfig()
                .getTerminationConfig().getSecondsSpentLimit());
>>>>>>> 9d4c0545
    }

}<|MERGE_RESOLUTION|>--- conflicted
+++ resolved
@@ -33,14 +33,9 @@
 
         assertNotNull(counterfactualExplainer);
         assertTrue(counterfactualExplainer instanceof CounterfactualExplainer);
-<<<<<<< HEAD
-        assertEquals(10, ((CounterfactualExplainer) counterfactualExplainer).getSolverConfig().getTerminationConfig()
-                .getSecondsSpentLimit());
-        assertEquals(0.01, ((CounterfactualExplainer) counterfactualExplainer).getGoalThreshold());
-=======
         assertEquals(10, ((CounterfactualExplainer) counterfactualExplainer).getCounterfactualConfig().getSolverConfig()
                 .getTerminationConfig().getSecondsSpentLimit());
->>>>>>> 9d4c0545
+        assertEquals(0.01, ((CounterfactualExplainer) counterfactualExplainer).getGoalThreshold());
     }
 
 }