--- conflicted
+++ resolved
@@ -50,13 +50,7 @@
         LOG.debug("CounterfactualExplainer created");
         final CounterfactualConfig counterfactualConfig = new CounterfactualConfig()
                 .withSolverConfig(
-<<<<<<< HEAD
-                        CounterfactualConfigurationFactory.builder().withSecondsSpentLimit(this.maxRunningTimeSeconds).build())
-                .withGoalThreshold(this.goalThreshold)
-                .build();
-=======
-                        SolverConfigBuilder.builder().withSecondsSpentLimit(this.maxRunningTimeSeconds).build());
+                        SolverConfigBuilder.builder().withSecondsSpentLimit(this.maxRunningTimeSeconds).build()).withGoalThreshold(this.goalThreshold);
         return new CounterfactualExplainer(counterfactualConfig);
->>>>>>> 9d4c0545
     }
 }