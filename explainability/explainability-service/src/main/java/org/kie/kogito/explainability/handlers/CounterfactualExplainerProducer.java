/*
 * Copyright 2021 Red Hat, Inc. and/or its affiliates.
 *
 * Licensed under the Apache License, Version 2.0 (the "License");
 * you may not use this file except in compliance with the License.
 * You may obtain a copy of the License at
 *
 *       http://www.apache.org/licenses/LICENSE-2.0
 *
 * Unless required by applicable law or agreed to in writing, software
 * distributed under the License is distributed on an "AS IS" BASIS,
 * WITHOUT WARRANTIES OR CONDITIONS OF ANY KIND, either express or implied.
 * See the License for the specific language governing permissions and
 * limitations under the License.
 */

package org.kie.kogito.explainability.handlers;

import javax.enterprise.context.ApplicationScoped;
import javax.enterprise.inject.Produces;

import org.kie.kogito.explainability.local.counterfactual.CounterfactualConfig;
import org.kie.kogito.explainability.local.counterfactual.CounterfactualExplainer;
import org.slf4j.Logger;
import org.slf4j.LoggerFactory;

@ApplicationScoped
public class CounterfactualExplainerProducer {

    private static final Logger LOG = LoggerFactory.getLogger(CounterfactualExplainerProducer.class);

<<<<<<< HEAD
    private final Long maxRunningTimeSeconds;
    private final Double goalThreshold;

    @Inject
    public CounterfactualExplainerProducer(
            @ConfigProperty(name = "trusty.explainability.counterfactuals.maxRunningTimeSeconds",
                    defaultValue = "60") Integer maxRunningTimeSeconds,
            @ConfigProperty(name = "trusty.explainability.counterfactuals.goalThreshold",
                    defaultValue = "0.01") Double goalThreshold) {
        this.maxRunningTimeSeconds = Long.valueOf(maxRunningTimeSeconds);
        this.goalThreshold = goalThreshold;
    }

    @Produces
    public CounterfactualExplainer produce() {
        LOG.debug("CounterfactualExplainer created");
        final CounterfactualConfig counterfactualConfig = new CounterfactualConfig()
                .withSolverConfig(
                        SolverConfigBuilder.builder().withSecondsSpentLimit(this.maxRunningTimeSeconds).build())
                .withGoalThreshold(this.goalThreshold);
=======
    @Produces
    public CounterfactualExplainer produce() {
        LOG.debug("CounterfactualExplainer created");
        final CounterfactualConfig counterfactualConfig = new CounterfactualConfig();
>>>>>>> 660a0432
        return new CounterfactualExplainer(counterfactualConfig);
    }
}<|MERGE_RESOLUTION|>--- conflicted
+++ resolved
@@ -18,9 +18,12 @@
 
 import javax.enterprise.context.ApplicationScoped;
 import javax.enterprise.inject.Produces;
+import javax.inject.Inject;
 
+import org.eclipse.microprofile.config.inject.ConfigProperty;
 import org.kie.kogito.explainability.local.counterfactual.CounterfactualConfig;
 import org.kie.kogito.explainability.local.counterfactual.CounterfactualExplainer;
+import org.kie.kogito.explainability.local.counterfactual.SolverConfigBuilder;
 import org.slf4j.Logger;
 import org.slf4j.LoggerFactory;
 
@@ -29,7 +32,6 @@
 
     private static final Logger LOG = LoggerFactory.getLogger(CounterfactualExplainerProducer.class);
 
-<<<<<<< HEAD
     private final Long maxRunningTimeSeconds;
     private final Double goalThreshold;
 
@@ -50,12 +52,7 @@
                 .withSolverConfig(
                         SolverConfigBuilder.builder().withSecondsSpentLimit(this.maxRunningTimeSeconds).build())
                 .withGoalThreshold(this.goalThreshold);
-=======
-    @Produces
-    public CounterfactualExplainer produce() {
-        LOG.debug("CounterfactualExplainer created");
         final CounterfactualConfig counterfactualConfig = new CounterfactualConfig();
->>>>>>> 660a0432
         return new CounterfactualExplainer(counterfactualConfig);
     }
 }