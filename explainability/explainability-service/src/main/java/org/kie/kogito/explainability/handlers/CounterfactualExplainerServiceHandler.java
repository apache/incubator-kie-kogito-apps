/*
 * Copyright 2021 Red Hat, Inc. and/or its affiliates.
 *
 * Licensed under the Apache License, Version 2.0 (the "License");
 * you may not use this file except in compliance with the License.
 * You may obtain a copy of the License at
 *
 *       http://www.apache.org/licenses/LICENSE-2.0
 *
 * Unless required by applicable law or agreed to in writing, software
 * distributed under the License is distributed on an "AS IS" BASIS,
 * WITHOUT WARRANTIES OR CONDITIONS OF ANY KIND, either express or implied.
 * See the License for the specific language governing permissions and
 * limitations under the License.
 */
package org.kie.kogito.explainability.handlers;

import java.util.Collection;
import java.util.Collections;
import java.util.HashMap;
import java.util.List;
import java.util.Map;
import java.util.Objects;
import java.util.UUID;
import java.util.concurrent.CompletableFuture;
import java.util.function.Consumer;

import javax.enterprise.context.ApplicationScoped;
import javax.inject.Inject;

import org.eclipse.microprofile.config.inject.ConfigProperty;
import org.kie.kogito.explainability.ConversionUtils;
import org.kie.kogito.explainability.PredictionProviderFactory;
import org.kie.kogito.explainability.api.BaseExplainabilityRequest;
import org.kie.kogito.explainability.api.BaseExplainabilityResult;
import org.kie.kogito.explainability.api.CounterfactualExplainabilityRequest;
import org.kie.kogito.explainability.api.CounterfactualExplainabilityResult;
import org.kie.kogito.explainability.api.CounterfactualSearchDomain;
import org.kie.kogito.explainability.api.CounterfactualSearchDomainCollectionValue;
import org.kie.kogito.explainability.api.CounterfactualSearchDomainStructureValue;
import org.kie.kogito.explainability.api.HasNameValue;
import org.kie.kogito.explainability.api.NamedTypedValue;
import org.kie.kogito.explainability.local.counterfactual.CounterfactualExplainer;
import org.kie.kogito.explainability.local.counterfactual.CounterfactualResult;
import org.kie.kogito.explainability.model.CounterfactualPrediction;
import org.kie.kogito.explainability.model.Feature;
import org.kie.kogito.explainability.model.Output;
import org.kie.kogito.explainability.model.Prediction;
import org.kie.kogito.explainability.model.PredictionFeatureDomain;
import org.kie.kogito.explainability.model.PredictionInput;
import org.kie.kogito.explainability.model.PredictionOutput;
import org.kie.kogito.explainability.model.PredictionProvider;
import org.kie.kogito.tracing.typedvalue.CollectionValue;
import org.kie.kogito.tracing.typedvalue.StructureValue;
import org.kie.kogito.tracing.typedvalue.TypedValue;
import org.slf4j.Logger;
import org.slf4j.LoggerFactory;

import static org.kie.kogito.explainability.ConversionUtils.toFeatureConstraintList;
import static org.kie.kogito.explainability.ConversionUtils.toFeatureDomainList;
import static org.kie.kogito.explainability.ConversionUtils.toFeatureList;
import static org.kie.kogito.explainability.ConversionUtils.toOutputList;

@ApplicationScoped
public class CounterfactualExplainerServiceHandler
        implements LocalExplainerServiceHandler<CounterfactualResult, CounterfactualExplainabilityRequest> {

    private static final Logger LOGGER = LoggerFactory.getLogger(CounterfactualExplainerServiceHandler.class);

    private final Long kafkaMaxRecordAgeSeconds;

    private final CounterfactualExplainer explainer;
    private final PredictionProviderFactory predictionProviderFactory;

    @Inject
    public CounterfactualExplainerServiceHandler(CounterfactualExplainer explainer,
            PredictionProviderFactory predictionProviderFactory,
            @ConfigProperty(name = "mp.messaging.incoming.trusty-explainability-request.throttled.unprocessed-record-max-age.ms", defaultValue = "60000") Long kafkaMaxRecordAgeMilliSeconds) {
        this.explainer = explainer;
        this.predictionProviderFactory = predictionProviderFactory;
        this.kafkaMaxRecordAgeSeconds = Math.floorDiv(kafkaMaxRecordAgeMilliSeconds, 1000);
    }

    @Override
    public <T extends BaseExplainabilityRequest> boolean supports(Class<T> type) {
        return CounterfactualExplainabilityRequest.class.isAssignableFrom(type);
    }

    @Override
    public PredictionProvider getPredictionProvider(CounterfactualExplainabilityRequest request) {
        return predictionProviderFactory.createPredictionProvider(request.getServiceUrl(),
                request.getModelIdentifier(),
                request.getGoals());
    }

    @Override
    public Prediction getPrediction(CounterfactualExplainabilityRequest request) {
        Collection<NamedTypedValue> goals = toMapBasedSorting(request.getGoals());
        Collection<CounterfactualSearchDomain> searchDomains = request.getSearchDomains();
        Collection<NamedTypedValue> originalInputs = request.getOriginalInputs();
        Long maxRunningTimeSeconds = request.getMaxRunningTimeSeconds();

        if (Objects.nonNull(maxRunningTimeSeconds)) {
            if (maxRunningTimeSeconds > kafkaMaxRecordAgeSeconds) {
                LOGGER.info(String.format("Maximum Running Timeout set to '%d's since the provided value '%d's exceeded the Messaging sub-system configuration '%d's.", kafkaMaxRecordAgeSeconds,
                        maxRunningTimeSeconds, kafkaMaxRecordAgeSeconds));
                maxRunningTimeSeconds = kafkaMaxRecordAgeSeconds;
            }
        }

        // If the incoming is not flat we cannot perform CF on it so fail fast
        // See https://issues.redhat.com/browse/FAI-473 and https://issues.redhat.com/browse/FAI-474
        if (isUnsupportedModel(originalInputs, goals, searchDomains)) {
            throw new IllegalArgumentException("Counterfactual explanations only support flat models.");
        }

        PredictionInput input = new PredictionInput(toFeatureList(originalInputs));
        PredictionOutput output = new PredictionOutput(toOutputList(goals));
        PredictionFeatureDomain featureDomain = new PredictionFeatureDomain(toFeatureDomainList(searchDomains));
        List<Boolean> featureConstraints = toFeatureConstraintList(searchDomains);

        return new CounterfactualPrediction(input,
                output,
<<<<<<< HEAD
                UUID.fromString(request.getExecutionId()));
=======
                featureDomain,
                featureConstraints,
                null,
                UUID.fromString(request.getExecutionId()),
                maxRunningTimeSeconds);
    }

    private boolean isUnsupportedModel(Collection<NamedTypedValue> originalInputs,
            Collection<NamedTypedValue> goals,
            Collection<CounterfactualSearchDomain> searchDomains) {
        return isUnsupportedTypedValue(originalInputs)
                || isUnsupportedTypedValue(goals)
                || isUnsupportedCounterfactualSearchDomain(searchDomains);
>>>>>>> a7987c4a
    }

    private boolean isUnsupportedTypedValue(Collection<? extends HasNameValue<?>> values) {
        return values.stream().map(HasNameValue::getValue).anyMatch(tv -> tv instanceof StructureValue || tv instanceof CollectionValue);
    }

    private boolean isUnsupportedCounterfactualSearchDomain(Collection<CounterfactualSearchDomain> domains) {
        return domains.stream().map(CounterfactualSearchDomain::getValue).anyMatch(domain -> domain instanceof CounterfactualSearchDomainStructureValue
                || domain instanceof CounterfactualSearchDomainCollectionValue);
    }

    private List<NamedTypedValue> toMapBasedSorting(Collection<NamedTypedValue> goals) {
        // When the Prediction is run its Outcomes are placed in a HashMap. The iteration order of the HashMap's
        // members is different to the iteration of the List containing the Goals; which contains the original sequencing
        // of Outcomes from execution of the original Decision through to the UI, Counterfactual request and receipt here.
        // To ensure the ordering is correct for CounterFactualScoreCalculator.calculateScore(..) and
        // CounterFactualScoreCalculator.outputDistance(..) we need to perform the same re-ordering
        // i.e write to HashMap and read back to a List.
        // See https://issues.redhat.com/browse/FAI-653
        Map<String, TypedValue> goalsMap = goals != null
                ? goals.stream()
                        .collect(HashMap::new, (m, v) -> m.put(v.getName(), v.getValue()), HashMap::putAll)
                : Collections.emptyMap();
        return goalsMap.entrySet()
                .stream()
                .map(e -> new NamedTypedValue(e.getKey(), e.getValue()))
                .collect(Collectors.toList());
    }

    @Override
    public BaseExplainabilityResult createSucceededResult(CounterfactualExplainabilityRequest request,
            CounterfactualResult result) {
        return buildResultFromExplanation(request, result, CounterfactualExplainabilityResult.Stage.FINAL);
    }

    @Override
    public BaseExplainabilityResult createFailedResult(CounterfactualExplainabilityRequest request, Throwable throwable) {
        return CounterfactualExplainabilityResult.buildFailed(request.getExecutionId(),
                request.getCounterfactualId(),
                throwable.getMessage());
    }

    @Override
    public BaseExplainabilityResult createIntermediateResult(CounterfactualExplainabilityRequest request, CounterfactualResult result) {
        return buildResultFromExplanation(request, result, CounterfactualExplainabilityResult.Stage.INTERMEDIATE);
    }

    private CounterfactualExplainabilityResult buildResultFromExplanation(CounterfactualExplainabilityRequest request,
            CounterfactualResult result,
<<<<<<< HEAD
            CounterfactualExplainabilityResultDto.Stage stage) {
        List<Feature> features = result.getFeatures();
=======
            CounterfactualExplainabilityResult.Stage stage) {
        List<Feature> features = result.getEntities().stream().map(CounterfactualEntity::asFeature).collect(Collectors.toList());
>>>>>>> a7987c4a
        List<PredictionOutput> predictionOutputs = result.getOutput();
        if (Objects.isNull(predictionOutputs)) {
            throw new NullPointerException(String.format("Null Outputs produced for Explanation with ExecutionId '%s' and CounterfactualId '%s'",
                    request.getExecutionId(),
                    request.getCounterfactualId()));
        } else if (predictionOutputs.isEmpty()) {
            throw new IllegalStateException(String.format("No Outputs produced for Explanation with ExecutionId '%s' and CounterfactualId '%s'",
                    request.getExecutionId(),
                    request.getCounterfactualId()));
        } else if (predictionOutputs.size() > 1) {
            throw new IllegalStateException(String.format("Multiple Output sets produced for Explanation with ExecutionId '%s' and CounterfactualId '%s'",
                    request.getExecutionId(),
                    request.getCounterfactualId()));
        }

        List<Output> outputs = predictionOutputs.get(0).getOutputs();
        return CounterfactualExplainabilityResult.buildSucceeded(request.getExecutionId(),
                request.getCounterfactualId(),
                result.getSolutionId().toString(),
                result.getSequenceId(),
                result.isValid(),
                stage,
                ConversionUtils.fromFeatureList(features),
                ConversionUtils.fromOutputs(outputs));
    }

    @Override
    public CompletableFuture<CounterfactualResult> explainAsync(Prediction prediction,
            PredictionProvider predictionProvider,
            Consumer<CounterfactualResult> intermediateResultsConsumer) {
        return explainer.explainAsync(prediction,
                predictionProvider,
                intermediateResultsConsumer);
    }
}<|MERGE_RESOLUTION|>--- conflicted
+++ resolved
@@ -24,6 +24,7 @@
 import java.util.UUID;
 import java.util.concurrent.CompletableFuture;
 import java.util.function.Consumer;
+import java.util.stream.Collectors;
 
 import javax.enterprise.context.ApplicationScoped;
 import javax.inject.Inject;
@@ -42,6 +43,7 @@
 import org.kie.kogito.explainability.api.NamedTypedValue;
 import org.kie.kogito.explainability.local.counterfactual.CounterfactualExplainer;
 import org.kie.kogito.explainability.local.counterfactual.CounterfactualResult;
+import org.kie.kogito.explainability.local.counterfactual.entities.CounterfactualEntity;
 import org.kie.kogito.explainability.model.CounterfactualPrediction;
 import org.kie.kogito.explainability.model.Feature;
 import org.kie.kogito.explainability.model.Output;
@@ -121,9 +123,6 @@
 
         return new CounterfactualPrediction(input,
                 output,
-<<<<<<< HEAD
-                UUID.fromString(request.getExecutionId()));
-=======
                 featureDomain,
                 featureConstraints,
                 null,
@@ -137,7 +136,6 @@
         return isUnsupportedTypedValue(originalInputs)
                 || isUnsupportedTypedValue(goals)
                 || isUnsupportedCounterfactualSearchDomain(searchDomains);
->>>>>>> a7987c4a
     }
 
     private boolean isUnsupportedTypedValue(Collection<? extends HasNameValue<?>> values) {
@@ -187,13 +185,8 @@
 
     private CounterfactualExplainabilityResult buildResultFromExplanation(CounterfactualExplainabilityRequest request,
             CounterfactualResult result,
-<<<<<<< HEAD
-            CounterfactualExplainabilityResultDto.Stage stage) {
-        List<Feature> features = result.getFeatures();
-=======
             CounterfactualExplainabilityResult.Stage stage) {
         List<Feature> features = result.getEntities().stream().map(CounterfactualEntity::asFeature).collect(Collectors.toList());
->>>>>>> a7987c4a
         List<PredictionOutput> predictionOutputs = result.getOutput();
         if (Objects.isNull(predictionOutputs)) {
             throw new NullPointerException(String.format("Null Outputs produced for Explanation with ExecutionId '%s' and CounterfactualId '%s'",
