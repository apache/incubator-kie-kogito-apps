--- conflicted
+++ resolved
@@ -126,8 +126,6 @@
 
         assertDoesNotThrow(() -> ValidationUtils.validateLocalSaliencyStability(model, instance, limeExplainer, 1,
                 0.3, 0.3));
-<<<<<<< HEAD
-=======
     }
 
     @Test
@@ -154,7 +152,6 @@
 
         assertDoesNotThrow(() -> ValidationUtils.validateLocalSaliencyStability(model, instance, limeExplainer, 1,
                                                                                 0.2, 0.4));
->>>>>>> d079f899
     }
 
     private List<PredictionInput> getSamples() {
