--- conflicted
+++ resolved
@@ -85,12 +85,8 @@
                             features1.get(2).getValue().asNumber(), features1.get(3).getValue().asNumber());
                     PMML4Result result = pmmlModel.execute(logisticRegressionIrisRuntime);
                     String species = result.getResultVariables().get("Species").toString();
-<<<<<<< HEAD
                     double score = Double.parseDouble(result.getResultVariables().get("Probability_" + species).toString());
-                    PredictionOutput predictionOutput = new PredictionOutput(List.of(new Output("species", Type.TEXT, new Value<>(species), score)));
-=======
                     PredictionOutput predictionOutput = new PredictionOutput(List.of(new Output("species", Type.TEXT, new Value(species), 1d)));
->>>>>>> 3bbf59e6
                     outputs.add(predictionOutput);
                 }
                 return outputs;
