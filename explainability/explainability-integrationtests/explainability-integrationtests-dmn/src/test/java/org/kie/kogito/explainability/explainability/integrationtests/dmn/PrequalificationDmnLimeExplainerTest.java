--- conflicted
+++ resolved
@@ -105,11 +105,7 @@
     void testExplanationStabilityWithOptimization() throws ExecutionException, InterruptedException, TimeoutException {
         PredictionProvider model = getModel();
 
-<<<<<<< HEAD
-        List<PredictionInput> samples = DmnTestUtils.randomFraudScoringInputs();
-=======
         List<PredictionInput> samples = DmnTestUtils.randomPrequalificationInputs();
->>>>>>> 695af91a
         List<PredictionOutput> predictionOutputs = model.predictAsync(samples.subList(0, 5)).get();
         List<Prediction> predictions = DataUtils.getPredictions(samples, predictionOutputs);
         LimeConfigOptimizer limeConfigOptimizer = new LimeConfigOptimizer().withBooleanEntities(false);
