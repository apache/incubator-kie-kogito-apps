--- conflicted
+++ resolved
@@ -20,6 +20,7 @@
 import java.util.LinkedList;
 import java.util.List;
 import java.util.Map;
+import java.util.Random;
 import java.util.concurrent.ExecutionException;
 import java.util.concurrent.TimeoutException;
 import java.util.stream.Collectors;
@@ -34,6 +35,7 @@
 import org.kie.kogito.explainability.local.lime.LimeExplainer;
 import org.kie.kogito.explainability.model.Feature;
 import org.kie.kogito.explainability.model.FeatureFactory;
+import org.kie.kogito.explainability.model.PerturbationContext;
 import org.kie.kogito.explainability.model.Prediction;
 import org.kie.kogito.explainability.model.PredictionInput;
 import org.kie.kogito.explainability.model.PredictionOutput;
@@ -74,12 +76,10 @@
         List<PredictionOutput> predictionOutputs = model.predictAsync(List.of(predictionInput))
                 .get(Config.INSTANCE.getAsyncTimeout(), Config.INSTANCE.getAsyncTimeUnit());
         Prediction prediction = new Prediction(predictionInput, predictionOutputs.get(0));
-<<<<<<< HEAD
-        LimeExplainer limeExplainer = new LimeExplainer(300, 2);
-=======
-        LimeConfig limeConfig = new LimeConfig().withSamples(100);
+        Random random = new Random();
+        random.setSeed(4);
+        LimeConfig limeConfig = new LimeConfig().withSamples(300).withPerturbationContext(new PerturbationContext(random, 2));
         LimeExplainer limeExplainer = new LimeExplainer(limeConfig);
->>>>>>> 086a8995
         Map<String, Saliency> saliencyMap = limeExplainer.explainAsync(prediction, model)
                 .get(Config.INSTANCE.getAsyncTimeout(), Config.INSTANCE.getAsyncTimeUnit());
         for (Saliency saliency : saliencyMap.values()) {
