--- conflicted
+++ resolved
@@ -159,7 +159,27 @@
     }
 
     @Test
-<<<<<<< HEAD
+    void testExplanationImpactScoreWithOptimization() throws ExecutionException, InterruptedException, TimeoutException {
+        PredictionProvider model = getModel();
+
+        List<PredictionInput> samples = DmnTestUtils.randomFraudScoringInputs();
+        List<PredictionOutput> predictionOutputs = model.predictAsync(samples.subList(0, 10)).get();
+        List<Prediction> predictions = DataUtils.getPredictions(samples, predictionOutputs);
+        LimeConfigOptimizer limeConfigOptimizer = new LimeConfigOptimizer().forImpactScore().withSampling(false);
+
+        Random random = new Random();
+        random.setSeed(0);
+        PerturbationContext perturbationContext = new PerturbationContext(random, 1);
+        LimeConfig initialConfig = new LimeConfig()
+                .withSamples(10)
+                .withPerturbationContext(perturbationContext);
+        LimeConfig optimizedConfig = limeConfigOptimizer.optimize(initialConfig, predictions, model);
+
+        assertThat(optimizedConfig).isNotSameAs(initialConfig);
+
+    }
+
+    @Test
     void testExplanationWeightedStabilityWithOptimization() throws ExecutionException, InterruptedException, TimeoutException {
         PredictionProvider model = getModel();
 
@@ -167,15 +187,6 @@
         List<PredictionOutput> predictionOutputs = model.predictAsync(samples.subList(0, 5)).get();
         List<Prediction> predictions = DataUtils.getPredictions(samples, predictionOutputs);
         LimeConfigOptimizer limeConfigOptimizer = new LimeConfigOptimizer().withWeightedStability(0.4, 0.6);
-=======
-    void testExplanationImpactScoreWithOptimization() throws ExecutionException, InterruptedException, TimeoutException {
-        PredictionProvider model = getModel();
-
-        List<PredictionInput> samples = DmnTestUtils.randomFraudScoringInputs();
-        List<PredictionOutput> predictionOutputs = model.predictAsync(samples.subList(0, 10)).get();
-        List<Prediction> predictions = DataUtils.getPredictions(samples, predictionOutputs);
-        LimeConfigOptimizer limeConfigOptimizer = new LimeConfigOptimizer().forImpactScore().withSampling(false);
->>>>>>> 9c8750b5
         Random random = new Random();
         random.setSeed(0);
         PerturbationContext perturbationContext = new PerturbationContext(random, 1);
@@ -185,7 +196,6 @@
         LimeConfig optimizedConfig = limeConfigOptimizer.optimize(initialConfig, predictions, model);
 
         assertThat(optimizedConfig).isNotSameAs(initialConfig);
-<<<<<<< HEAD
         LimeExplainer limeExplainer = new LimeExplainer(optimizedConfig);
         PredictionInput testPredictionInput = getTestInput();
         List<PredictionOutput> testPredictionOutputs = model.predictAsync(List.of(testPredictionInput))
@@ -194,7 +204,5 @@
 
         assertDoesNotThrow(() -> ValidationUtils.validateLocalSaliencyStability(model, instance, limeExplainer, 1,
                 0.4, 0.6));
-=======
->>>>>>> 9c8750b5
     }
 }