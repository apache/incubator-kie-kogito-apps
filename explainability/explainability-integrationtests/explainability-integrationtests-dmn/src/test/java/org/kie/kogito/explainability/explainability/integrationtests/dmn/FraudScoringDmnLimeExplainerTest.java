/*
 * Copyright 2020 Red Hat, Inc. and/or its affiliates.
 *
 * Licensed under the Apache License, Version 2.0 (the "License");
 * you may not use this file except in compliance with the License.
 * You may obtain a copy of the License at
 *
 *       http://www.apache.org/licenses/LICENSE-2.0
 *
 * Unless required by applicable law or agreed to in writing, software
 * distributed under the License is distributed on an "AS IS" BASIS,
 * WITHOUT WARRANTIES OR CONDITIONS OF ANY KIND, either express or implied.
 * See the License for the specific language governing permissions and
 * limitations under the License.
 */
package org.kie.kogito.explainability.explainability.integrationtests.dmn;

import java.io.InputStreamReader;
import java.util.HashMap;
import java.util.LinkedList;
import java.util.List;
import java.util.Map;
import java.util.Random;
import java.util.concurrent.ExecutionException;
import java.util.concurrent.TimeoutException;

import org.junit.jupiter.api.Test;
import org.kie.dmn.api.core.DMNRuntime;
import org.kie.kogito.decision.DecisionModel;
import org.kie.kogito.dmn.DMNKogito;
import org.kie.kogito.dmn.DmnDecisionModel;
import org.kie.kogito.explainability.Config;
import org.kie.kogito.explainability.local.lime.LimeConfig;
import org.kie.kogito.explainability.local.lime.LimeExplainer;
import org.kie.kogito.explainability.model.Feature;
import org.kie.kogito.explainability.model.FeatureFactory;
import org.kie.kogito.explainability.model.FeatureImportance;
import org.kie.kogito.explainability.model.PerturbationContext;
import org.kie.kogito.explainability.model.Prediction;
import org.kie.kogito.explainability.model.PredictionInput;
import org.kie.kogito.explainability.model.PredictionOutput;
import org.kie.kogito.explainability.model.PredictionProvider;
import org.kie.kogito.explainability.model.Saliency;
import org.kie.kogito.explainability.utils.ExplainabilityMetrics;
import org.kie.kogito.explainability.utils.LocalSaliencyStability;

import static org.assertj.core.api.Assertions.assertThat;
import static org.junit.jupiter.api.Assertions.assertEquals;
import static org.junit.jupiter.api.Assertions.assertNotNull;

class FraudScoringDmnLimeExplainerTest {

    @Test
    void testFraudScoringDMNExplanation() throws ExecutionException, InterruptedException, TimeoutException {
        DMNRuntime dmnRuntime = DMNKogito.createGenericDMNRuntime(new InputStreamReader(getClass().getResourceAsStream("/dmn/fraud.dmn")));
        assertEquals(1, dmnRuntime.getModels().size());

        final String FRAUD_NS = "http://www.redhat.com/dmn/definitions/_81556584-7d78-4f8c-9d5f-b3cddb9b5c73";
        final String FRAUD_NAME = "fraud-scoring";
        DecisionModel decisionModel = new DmnDecisionModel(dmnRuntime, FRAUD_NS, FRAUD_NAME);
        List<Map<String, Object>> transactions = new LinkedList<>();
        Map<String, Object> t1 = new HashMap<>();
        t1.put("Card Type", "Debit");
        t1.put("Location", "Local");
        t1.put("Amount", 1000);
        t1.put("Auth Code", "Authorized");
        transactions.add(t1);
        Map<String, Object> t2 = new HashMap<>();
        t2.put("Card Type", "Credit");
        t2.put("Location", "Local");
        t2.put("Amount", 100000);
        t2.put("Auth Code", "Denied");
        transactions.add(t2);
        Map<String, Object> map = new HashMap<>();
        map.put("Transactions", transactions);

        PredictionProvider model = new DecisionModelWrapper(decisionModel);
        List<Feature> features = new LinkedList<>();
        features.add(FeatureFactory.newCompositeFeature("context", map));
        PredictionInput predictionInput = new PredictionInput(features);
        List<PredictionOutput> predictionOutputs = model.predictAsync(List.of(predictionInput))
                .get(Config.INSTANCE.getAsyncTimeout(), Config.INSTANCE.getAsyncTimeUnit());
        Prediction prediction = new Prediction(predictionInput, predictionOutputs.get(0));
<<<<<<< HEAD
        LimeExplainer limeExplainer = new LimeExplainer(300, 1);
=======
        Random random = new Random();
        random.setSeed(4);
        LimeConfig limeConfig = new LimeConfig()
                .withSamples(100)
                .withPerturbationContext(new PerturbationContext(random, 5));
        LimeExplainer limeExplainer = new LimeExplainer(limeConfig);
>>>>>>> 086a8995
        Map<String, Saliency> saliencyMap = limeExplainer.explainAsync(prediction, model)
                .get(Config.INSTANCE.getAsyncTimeout(), Config.INSTANCE.getAsyncTimeUnit());
        for (Saliency saliency : saliencyMap.values()) {
            assertNotNull(saliency);
            List<FeatureImportance> topFeatures = saliency.getTopFeatures(4);
            double topScore = Math.abs(topFeatures.stream().map(FeatureImportance::getScore).findFirst().orElse(0d));
            if (!topFeatures.isEmpty() && topScore > 0) {
                double v = ExplainabilityMetrics.impactScore(model, prediction, topFeatures);
                assertThat(v).isPositive(); // checks the drop of important features triggers a flipped prediction (or a significant drop in the output score).
            }
        }
        int topK = 1;
        LocalSaliencyStability stability = ExplainabilityMetrics.getLocalSaliencyStability(model, prediction, limeExplainer, topK, 10);
        for (int i = 1; i <= topK; i++) {
            for (String decision : stability.getDecisions()) {
                if (!"Last Transaction".equalsIgnoreCase(decision)) {
                    double positiveStabilityScore = stability.getPositiveStabilityScore(decision, i);
                    double negativeStabilityScore = stability.getNegativeStabilityScore(decision, i);
                    assertThat(positiveStabilityScore).isGreaterThanOrEqualTo(0.5);
                    assertThat(negativeStabilityScore).isGreaterThanOrEqualTo(0.5);
                }
            }
        }
    }
}<|MERGE_RESOLUTION|>--- conflicted
+++ resolved
@@ -81,16 +81,12 @@
         List<PredictionOutput> predictionOutputs = model.predictAsync(List.of(predictionInput))
                 .get(Config.INSTANCE.getAsyncTimeout(), Config.INSTANCE.getAsyncTimeUnit());
         Prediction prediction = new Prediction(predictionInput, predictionOutputs.get(0));
-<<<<<<< HEAD
-        LimeExplainer limeExplainer = new LimeExplainer(300, 1);
-=======
         Random random = new Random();
         random.setSeed(4);
         LimeConfig limeConfig = new LimeConfig()
-                .withSamples(100)
+                .withSamples(300)
                 .withPerturbationContext(new PerturbationContext(random, 5));
         LimeExplainer limeExplainer = new LimeExplainer(limeConfig);
->>>>>>> 086a8995
         Map<String, Saliency> saliencyMap = limeExplainer.explainAsync(prediction, model)
                 .get(Config.INSTANCE.getAsyncTimeout(), Config.INSTANCE.getAsyncTimeUnit());
         for (Saliency saliency : saliencyMap.values()) {
