--- conflicted
+++ resolved
@@ -101,12 +101,7 @@
                 }
             }
             assertDoesNotThrow(() -> ValidationUtils.validateLocalSaliencyStability(model, prediction, limeExplainer, 1,
-                    0.4, 0.4)); // set to 0.4 since "Last Transaction" is inherently unstable output
+                                                                                    0.4, 0.4)); // set to 0.4 since "Last Transaction" is inherently unstable output
         }
-<<<<<<< HEAD
-        assertDoesNotThrow(() -> ValidationUtils.validateLocalSaliencyStability(model, prediction, limeExplainer, 1,
-                                                                                0.5, 0.4));
-=======
->>>>>>> 283eb35f
     }
 }