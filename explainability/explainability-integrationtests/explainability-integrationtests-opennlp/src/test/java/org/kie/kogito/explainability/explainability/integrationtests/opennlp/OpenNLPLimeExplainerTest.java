--- conflicted
+++ resolved
@@ -48,15 +48,11 @@
 import org.kie.kogito.explainability.utils.ExplainabilityMetrics;
 import org.kie.kogito.explainability.utils.ValidationUtils;
 
-<<<<<<< HEAD
-import static org.assertj.core.api.AssertionsForClassTypes.assertThat;
-=======
 import opennlp.tools.langdetect.Language;
 import opennlp.tools.langdetect.LanguageDetector;
 import opennlp.tools.langdetect.LanguageDetectorME;
 import opennlp.tools.langdetect.LanguageDetectorModel;
-
->>>>>>> 8e04ea41
+import static org.assertj.core.api.AssertionsForClassTypes.assertThat;
 import static org.junit.jupiter.api.Assertions.assertDoesNotThrow;
 import static org.junit.jupiter.api.Assertions.assertEquals;
 import static org.junit.jupiter.api.Assertions.assertFalse;
@@ -126,8 +122,7 @@
             assertEquals(1d, i1);
         }
         assertDoesNotThrow(() -> ValidationUtils.validateLocalSaliencyStability(model, prediction, limeExplainer, 2,
-<<<<<<< HEAD
-                                                                                0.8, 0.8));
+                0.8, 0.8));
 
         List<String> texts = List.of("we want your money", "please reply quickly", "you are the lucky winner",
                                      "italiani, spaghetti pizza mandolino", "guten tag", "allez les bleus", "daje roma");
@@ -141,14 +136,11 @@
         DataDistribution distribution = new PredictionInputsDataDistribution(inputs);
         int k = 2;
         int chunkSize = 5;
-        double precision = ExplainabilityMetrics.getPrecision(decision, model, limeExplainer, distribution, k, chunkSize);
+        double precision = ExplainabilityMetrics.getLocalSaliencyPrecision(decision, model, limeExplainer, distribution, k, chunkSize);
         assertThat(precision).isEqualTo(0.6);
-        double recall = ExplainabilityMetrics.getRecall(decision, model, limeExplainer, distribution, k, chunkSize);
+        double recall = ExplainabilityMetrics.getLocalSaliencyRecall(decision, model, limeExplainer, distribution, k, chunkSize);
         assertThat(recall).isEqualTo(0.2);
         double f1 = 2 * (precision * recall) / (precision + recall);
         assertThat(f1).isEqualTo(0.3);
-=======
-                0.8, 0.8));
->>>>>>> 8e04ea41
     }
 }