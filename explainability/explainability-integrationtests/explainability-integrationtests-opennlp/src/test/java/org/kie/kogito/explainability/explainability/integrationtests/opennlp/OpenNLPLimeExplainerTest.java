/*
 * Copyright 2020 Red Hat, Inc. and/or its affiliates.
 *
 * Licensed under the Apache License, Version 2.0 (the "License");
 * you may not use this file except in compliance with the License.
 * You may obtain a copy of the License at
 *
 *       http://www.apache.org/licenses/LICENSE-2.0
 *
 * Unless required by applicable law or agreed to in writing, software
 * distributed under the License is distributed on an "AS IS" BASIS,
 * WITHOUT WARRANTIES OR CONDITIONS OF ANY KIND, either express or implied.
 * See the License for the specific language governing permissions and
 * limitations under the License.
 */
package org.kie.kogito.explainability.explainability.integrationtests.opennlp;

import java.io.IOException;
import java.io.InputStream;
import java.util.ArrayList;
import java.util.Arrays;
import java.util.LinkedList;
import java.util.List;
import java.util.Map;
import java.util.Random;
import java.util.concurrent.CompletableFuture;
import java.util.concurrent.ExecutionException;
import java.util.concurrent.TimeoutException;
import java.util.function.Function;

import org.assertj.core.api.Assertions;
import org.junit.jupiter.api.Test;
import org.junit.jupiter.params.ParameterizedTest;
import org.junit.jupiter.params.provider.ValueSource;
import org.kie.kogito.explainability.Config;
import org.kie.kogito.explainability.local.lime.LimeConfig;
import org.kie.kogito.explainability.local.lime.LimeExplainer;
import org.kie.kogito.explainability.local.lime.optim.LimeConfigOptimizer;
import org.kie.kogito.explainability.model.DataDistribution;
import org.kie.kogito.explainability.model.Feature;
import org.kie.kogito.explainability.model.FeatureFactory;
import org.kie.kogito.explainability.model.Output;
import org.kie.kogito.explainability.model.PerturbationContext;
import org.kie.kogito.explainability.model.Prediction;
import org.kie.kogito.explainability.model.PredictionInput;
import org.kie.kogito.explainability.model.PredictionInputsDataDistribution;
import org.kie.kogito.explainability.model.PredictionOutput;
import org.kie.kogito.explainability.model.PredictionProvider;
import org.kie.kogito.explainability.model.Saliency;
import org.kie.kogito.explainability.model.SimplePrediction;
import org.kie.kogito.explainability.model.Type;
import org.kie.kogito.explainability.model.Value;
import org.kie.kogito.explainability.utils.DataUtils;
import org.kie.kogito.explainability.utils.ExplainabilityMetrics;
import org.kie.kogito.explainability.utils.ValidationUtils;

import opennlp.tools.langdetect.Language;
import opennlp.tools.langdetect.LanguageDetector;
import opennlp.tools.langdetect.LanguageDetectorME;
import opennlp.tools.langdetect.LanguageDetectorModel;

import static org.assertj.core.api.AssertionsForClassTypes.assertThat;
import static org.junit.jupiter.api.Assertions.assertDoesNotThrow;
import static org.junit.jupiter.api.Assertions.assertEquals;
import static org.junit.jupiter.api.Assertions.assertFalse;
import static org.junit.jupiter.api.Assertions.assertNotNull;

class OpenNLPLimeExplainerTest {

    @ParameterizedTest
    @ValueSource(ints = { 0 })
    void testOpenNLPLangDetect(int seed) throws Exception {
        Random random = new Random();
        random.setSeed(seed);
        LimeConfig limeConfig = new LimeConfig()
                .withSamples(10)
                .withPerturbationContext(new PerturbationContext(random, 1));
        LimeExplainer limeExplainer = new LimeExplainer(limeConfig);
        PredictionProvider model = getModel();

        Function<String, List<String>> tokenizer = getTokenizer();
        PredictionInput testInput = getTestInput(tokenizer);

        List<PredictionOutput> predictionOutputs = model.predictAsync(List.of(testInput)).get();
        assertNotNull(predictionOutputs);
        assertFalse(predictionOutputs.isEmpty());
        PredictionOutput output = predictionOutputs.get(0);
        assertNotNull(output);
        assertNotNull(output.getOutputs());
        assertEquals(1, output.getOutputs().size());
        assertEquals("ita", output.getOutputs().get(0).getValue().asString());
        assertEquals(0.03, output.getOutputs().get(0).getScore(), 1e-2);

        Prediction prediction = new SimplePrediction(testInput, output);

        Map<String, Saliency> saliencyMap = limeExplainer.explainAsync(prediction, model)
                .get(Config.INSTANCE.getAsyncTimeout(), Config.INSTANCE.getAsyncTimeUnit());
        for (Saliency saliency : saliencyMap.values()) {
            assertNotNull(saliency);
            double i1 = ExplainabilityMetrics.impactScore(model, prediction, saliency.getPositiveFeatures(3));
            assertEquals(1d, i1);
        }
        assertDoesNotThrow(() -> ValidationUtils.validateLocalSaliencyStability(model, prediction, limeExplainer, 2,
                0.6, 0.6));

        List<PredictionInput> inputs = getSamples(tokenizer);

        String decision = "lang";
        DataDistribution distribution = new PredictionInputsDataDistribution(inputs);
        int k = 2;
        int chunkSize = 2;
        double f1 = ExplainabilityMetrics.getLocalSaliencyF1(decision, model, limeExplainer, distribution, k, chunkSize);
        assertThat(f1).isBetween(0.5d, 1d);
    }

    private Function<String, List<String>> getTokenizer() {
        return s -> Arrays.asList(s.split("\\W"));
    }

    private PredictionProvider getModel() throws IOException {
        InputStream is = getClass().getResourceAsStream("/opennlp/langdetect-183.bin");
        LanguageDetectorModel languageDetectorModel = new LanguageDetectorModel(is);
        LanguageDetector languageDetector = new LanguageDetectorME(languageDetectorModel);

        return inputs -> CompletableFuture.supplyAsync(() -> {
            List<PredictionOutput> results = new LinkedList<>();
            for (PredictionInput predictionInput : inputs) {
                StringBuilder builder = new StringBuilder();
                for (Feature f : predictionInput.getFeatures()) {
                    if (builder.length() > 0) {
                        builder.append(' ');
                    }
                    builder.append(f.getValue().asString());
                }
                Language language = languageDetector.predictLanguage(builder.toString());
                PredictionOutput predictionOutput = new PredictionOutput(List.of(new Output("lang", Type.TEXT, new Value(language.getLang()), language.getConfidence())));
                results.add(predictionOutput);
            }
            return results;
        });
    }

    private List<PredictionInput> getSamples(Function<String, List<String>> tokenizer) {
        List<String> texts = List.of("we want your money", "please reply quickly", "you are the lucky winner",
                "italiani, spaghetti pizza mandolino", "guten tag", "allez les bleus", "daje roma");

        List<PredictionInput> inputs = new ArrayList<>();
        for (String text : texts) {
            inputs.add(new PredictionInput(List.of(FeatureFactory.newFulltextFeature("text", text, tokenizer))));
        }
        return inputs;
    }

    private PredictionInput getTestInput(Function<String, List<String>> tokenizer) {
        String inputText = "italiani,spaghetti pizza mandolino";
        List<Feature> features = new ArrayList<>();
        features.add(FeatureFactory.newFulltextFeature("text", inputText, tokenizer));
        return new PredictionInput(features);
    }

    @Test
    void testExplanationStabilityWithOptimization() throws ExecutionException, InterruptedException, TimeoutException, IOException {
        PredictionProvider model = getModel();

        List<PredictionInput> samples = getSamples(getTokenizer());
        List<PredictionOutput> predictionOutputs = model.predictAsync(samples.subList(0, 5)).get();
        List<Prediction> predictions = DataUtils.getPredictions(samples, predictionOutputs);
        LimeConfigOptimizer limeConfigOptimizer = new LimeConfigOptimizer().withSampling(false);
        Random random = new Random();
        random.setSeed(0);
        LimeConfig limeConfig = new LimeConfig()
                .withSamples(10)
                .withPerturbationContext(new PerturbationContext(random, 1));
        LimeConfig optimizedConfig = limeConfigOptimizer.optimize(limeConfig, predictions, model);
        Assertions.assertThat(optimizedConfig).isNotSameAs(limeConfig);

        LimeExplainer limeExplainer = new LimeExplainer(optimizedConfig);
        PredictionInput testPredictionInput = getTestInput(getTokenizer());
        List<PredictionOutput> testPredictionOutputs = model.predictAsync(List.of(testPredictionInput))
                .get(Config.INSTANCE.getAsyncTimeout(), Config.INSTANCE.getAsyncTimeUnit());
        Prediction instance = new SimplePrediction(testPredictionInput, testPredictionOutputs.get(0));

        assertDoesNotThrow(() -> ValidationUtils.validateLocalSaliencyStability(model, instance, limeExplainer, 1,
                0.9, 0.8));
    }

    @Test
<<<<<<< HEAD
    void testExplanationWeightedStabilityWithOptimization() throws ExecutionException, InterruptedException, TimeoutException, IOException {
        PredictionProvider model = getModel();

        List<PredictionInput> samples = getSamples(getTokenizer());
        List<PredictionOutput> predictionOutputs = model.predictAsync(samples.subList(0, 5)).get();
        List<Prediction> predictions = DataUtils.getPredictions(samples, predictionOutputs);
        LimeConfigOptimizer limeConfigOptimizer = new LimeConfigOptimizer().withSampling(false);
=======
    void testExplanationImpactScoreWithOptimization() throws ExecutionException, InterruptedException, TimeoutException, IOException {
        PredictionProvider model = getModel();
        List<PredictionInput> samples = getSamples(getTokenizer());
        List<PredictionOutput> predictionOutputs = model.predictAsync(samples.subList(0, 5)).get();
        List<Prediction> predictions = DataUtils.getPredictions(samples, predictionOutputs);
        LimeConfigOptimizer limeConfigOptimizer = new LimeConfigOptimizer().forImpactScore().withSampling(false);
>>>>>>> 9c8750b5
        Random random = new Random();
        random.setSeed(0);
        LimeConfig limeConfig = new LimeConfig()
                .withSamples(10)
                .withPerturbationContext(new PerturbationContext(random, 1));
        LimeConfig optimizedConfig = limeConfigOptimizer.optimize(limeConfig, predictions, model);
        Assertions.assertThat(optimizedConfig).isNotSameAs(limeConfig);
<<<<<<< HEAD

        LimeExplainer limeExplainer = new LimeExplainer(optimizedConfig);
        PredictionInput testPredictionInput = getTestInput(getTokenizer());
        List<PredictionOutput> testPredictionOutputs = model.predictAsync(List.of(testPredictionInput))
                .get(Config.INSTANCE.getAsyncTimeout(), Config.INSTANCE.getAsyncTimeUnit());
        Prediction instance = new SimplePrediction(testPredictionInput, testPredictionOutputs.get(0));

        assertDoesNotThrow(() -> ValidationUtils.validateLocalSaliencyStability(model, instance, limeExplainer, 1,
                0.8, 0.9));
=======
>>>>>>> 9c8750b5
    }
}<|MERGE_RESOLUTION|>--- conflicted
+++ resolved
@@ -185,7 +185,22 @@
     }
 
     @Test
-<<<<<<< HEAD
+    void testExplanationImpactScoreWithOptimization() throws ExecutionException, InterruptedException, TimeoutException, IOException {
+        PredictionProvider model = getModel();
+        List<PredictionInput> samples = getSamples(getTokenizer());
+        List<PredictionOutput> predictionOutputs = model.predictAsync(samples.subList(0, 5)).get();
+        List<Prediction> predictions = DataUtils.getPredictions(samples, predictionOutputs);
+        LimeConfigOptimizer limeConfigOptimizer = new LimeConfigOptimizer().forImpactScore().withSampling(false);
+        Random random = new Random();
+        random.setSeed(0);
+        LimeConfig limeConfig = new LimeConfig()
+                .withSamples(10)
+                .withPerturbationContext(new PerturbationContext(random, 1));
+        LimeConfig optimizedConfig = limeConfigOptimizer.optimize(limeConfig, predictions, model);
+        Assertions.assertThat(optimizedConfig).isNotSameAs(limeConfig);
+    }
+
+    @Test
     void testExplanationWeightedStabilityWithOptimization() throws ExecutionException, InterruptedException, TimeoutException, IOException {
         PredictionProvider model = getModel();
 
@@ -193,14 +208,6 @@
         List<PredictionOutput> predictionOutputs = model.predictAsync(samples.subList(0, 5)).get();
         List<Prediction> predictions = DataUtils.getPredictions(samples, predictionOutputs);
         LimeConfigOptimizer limeConfigOptimizer = new LimeConfigOptimizer().withSampling(false);
-=======
-    void testExplanationImpactScoreWithOptimization() throws ExecutionException, InterruptedException, TimeoutException, IOException {
-        PredictionProvider model = getModel();
-        List<PredictionInput> samples = getSamples(getTokenizer());
-        List<PredictionOutput> predictionOutputs = model.predictAsync(samples.subList(0, 5)).get();
-        List<Prediction> predictions = DataUtils.getPredictions(samples, predictionOutputs);
-        LimeConfigOptimizer limeConfigOptimizer = new LimeConfigOptimizer().forImpactScore().withSampling(false);
->>>>>>> 9c8750b5
         Random random = new Random();
         random.setSeed(0);
         LimeConfig limeConfig = new LimeConfig()
@@ -208,8 +215,6 @@
                 .withPerturbationContext(new PerturbationContext(random, 1));
         LimeConfig optimizedConfig = limeConfigOptimizer.optimize(limeConfig, predictions, model);
         Assertions.assertThat(optimizedConfig).isNotSameAs(limeConfig);
-<<<<<<< HEAD
-
         LimeExplainer limeExplainer = new LimeExplainer(optimizedConfig);
         PredictionInput testPredictionInput = getTestInput(getTokenizer());
         List<PredictionOutput> testPredictionOutputs = model.predictAsync(List.of(testPredictionInput))
@@ -218,7 +223,5 @@
 
         assertDoesNotThrow(() -> ValidationUtils.validateLocalSaliencyStability(model, instance, limeExplainer, 1,
                 0.8, 0.9));
-=======
->>>>>>> 9c8750b5
     }
 }