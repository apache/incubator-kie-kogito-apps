--- conflicted
+++ resolved
@@ -364,10 +364,7 @@
     @Test
     void testReadCsv() throws IOException {
         List<Type> schema = new ArrayList<>();
-<<<<<<< HEAD
-=======
         schema.add(Type.CATEGORICAL);
->>>>>>> 44a2ca5c
         schema.add(Type.BOOLEAN);
         schema.add(Type.BOOLEAN);
         schema.add(Type.BOOLEAN);
@@ -381,11 +378,7 @@
         schema.add(Type.NUMBER);
         schema.add(Type.NUMBER);
         DataDistribution dataDistribution = DataUtils.readCSV(
-<<<<<<< HEAD
-                Paths.get(getClass().getResource("/mini-train.csv").getFile()), schema, true);
-=======
                 Paths.get(getClass().getResource("/mini-train.csv").getFile()), schema);
->>>>>>> 44a2ca5c
         assertThat(dataDistribution).isNotNull();
         assertThat(dataDistribution.getAllSamples()).hasSize(10);
     }
