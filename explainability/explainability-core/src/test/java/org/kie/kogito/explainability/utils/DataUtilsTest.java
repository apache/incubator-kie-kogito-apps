/*
 * Copyright 2021 Red Hat, Inc. and/or its affiliates.
 *
 * Licensed under the Apache License, Version 2.0 (the "License");
 * you may not use this file except in compliance with the License.
 * You may obtain a copy of the License at
 *
 *       http://www.apache.org/licenses/LICENSE-2.0
 *
 * Unless required by applicable law or agreed to in writing, software
 * distributed under the License is distributed on an "AS IS" BASIS,
 * WITHOUT WARRANTIES OR CONDITIONS OF ANY KIND, either express or implied.
 * See the License for the specific language governing permissions and
 * limitations under the License.
 */
package org.kie.kogito.explainability.utils;

import java.io.IOException;
import java.nio.file.Paths;
import java.time.Duration;
import java.time.LocalTime;
import java.util.ArrayList;
import java.util.Arrays;
import java.util.LinkedList;
import java.util.List;
import java.util.Map;
import java.util.Random;
import java.util.stream.Collectors;

import org.junit.jupiter.api.BeforeAll;
import org.junit.jupiter.api.Test;
import org.junit.jupiter.params.ParameterizedTest;
import org.junit.jupiter.params.provider.ValueSource;
import org.kie.kogito.explainability.TestUtils;
import org.kie.kogito.explainability.model.DataDistribution;
import org.kie.kogito.explainability.model.Feature;
import org.kie.kogito.explainability.model.FeatureDistribution;
import org.kie.kogito.explainability.model.FeatureFactory;
import org.kie.kogito.explainability.model.GenericFeatureDistribution;
import org.kie.kogito.explainability.model.IndependentFeaturesDataDistribution;
import org.kie.kogito.explainability.model.Output;
import org.kie.kogito.explainability.model.PartialDependenceGraph;
import org.kie.kogito.explainability.model.PerturbationContext;
import org.kie.kogito.explainability.model.PredictionInput;
import org.kie.kogito.explainability.model.Type;
import org.kie.kogito.explainability.model.Value;

import static org.assertj.core.api.Assertions.assertThat;
import static org.junit.jupiter.api.Assertions.assertDoesNotThrow;
import static org.junit.jupiter.api.Assertions.assertEquals;
import static org.junit.jupiter.api.Assertions.assertNotEquals;
import static org.junit.jupiter.api.Assertions.assertNotNull;
import static org.junit.jupiter.api.Assertions.assertTrue;
import static org.mockito.Mockito.mock;
import static org.mockito.Mockito.when;

class DataUtilsTest {

    private final static Random random = new Random();

    @BeforeAll
    static void setupBefore() {
        random.setSeed(4);
    }

    @Test
    void testDataGeneration() {
        double mean = 0.5;
        double stdDeviation = 0.1;
        int size = 100;
        double[] data = DataUtils.generateData(mean, stdDeviation, size, random);

        assertEquals(mean, DataUtils.getMean(data), 1e-2);
        assertEquals(stdDeviation, DataUtils.getStdDev(data, mean), 1e-2);

        // check the sum of deviations from mean is zero
        double sum = 0;
        for (double d : data) {
            sum += d - mean;
        }
        assertEquals(0, sum, 1e-4);
    }

    @Test
    void testGetMean() {
        double[] data = new double[5];
        data[0] = 2;
        data[1] = 4;
        data[2] = 3;
        data[3] = 5;
        data[4] = 1;
        assertEquals(3, DataUtils.getMean(data), 1e-6);
    }

    @Test
    void testGetStdDev() {
        double[] data = new double[5];
        data[0] = 2;
        data[1] = 4;
        data[2] = 3;
        data[3] = 5;
        data[4] = 1;
        assertEquals(1.41, DataUtils.getStdDev(data, 3), 1e-2);
    }

    @Test
    void testGaussianKernel() {
        double x = 0;
        double k = DataUtils.gaussianKernel(x, 0, 1);
        assertEquals(0.398, k, 1e-3);
        x = 0.218;
        k = DataUtils.gaussianKernel(x, 0, 1);
        assertEquals(0.389, k, 1e-3);
    }

    @Test
    void testEuclideanDistance() {
        double[] x = new double[] { 1, 1 };
        double[] y = new double[] { 2, 3 };
        double distance = DataUtils.euclideanDistance(x, y);
        assertEquals(2.236, distance, 1e-3);

        assertTrue(Double.isNaN(DataUtils.euclideanDistance(x, new double[0])));
    }

    @Test
    void testHammingDistanceDouble() {
        double[] x = new double[] { 2, 1 };
        double[] y = new double[] { 2, 3 };
        double distance = DataUtils.hammingDistance(x, y);
        assertEquals(1, distance, 1e-1);

        assertTrue(Double.isNaN(DataUtils.hammingDistance(x, new double[0])));
    }

    @Test
    void testHammingDistanceString() {
        String x = "test1";
        String y = "test2";
        double distance = DataUtils.hammingDistance(x, y);
        assertEquals(1, distance, 1e-1);

        assertTrue(Double.isNaN(DataUtils.hammingDistance(x, "testTooLong")));
    }

    @Test
    void testExponentialSmoothingKernel() {
        double x = 0.218;
        double k = DataUtils.exponentialSmoothingKernel(x, 2);
        assertEquals(0.994, k, 1e-3);
    }

    @Test
    void testPerturbFeaturesEmpty() {
        List<Feature> features = new LinkedList<>();
        PerturbationContext perturbationContext = new PerturbationContext(random, 0);
        List<Feature> newFeatures = DataUtils.perturbFeatures(features, perturbationContext);
        assertNotNull(newFeatures);
        assertEquals(features.size(), newFeatures.size());
    }

    @ParameterizedTest
    @ValueSource(ints = { 0, 1, 2, 3 })
    void testPerturbDropNumeric(int param) {
        List<Feature> features = new LinkedList<>();
        features.add(FeatureFactory.newNumericalFeature("f0", 1));
        features.add(FeatureFactory.newNumericalFeature("f1", 3.14));
        features.add(FeatureFactory.newNumericalFeature("f2", 0.55));
        PredictionInput input = new PredictionInput(features);
        assertPerturbDropNumeric(input, param);
    }

    @ParameterizedTest
    @ValueSource(ints = { 0, 1, 2, 3 })
    void testPerturbDropString(int param) {
        List<Feature> features = new LinkedList<>();
        features.add(FeatureFactory.newTextFeature("f0", "foo"));
        features.add(FeatureFactory.newTextFeature("f1", "foo bar"));
        features.add(FeatureFactory.newTextFeature("f2", " "));
        features.add(FeatureFactory.newTextFeature("f3", "foo bar "));
        PredictionInput input = new PredictionInput(features);
        assertPerturbDropString(input, param);
    }

    @ParameterizedTest
    @ValueSource(ints = { 0, 1, 2, 3 })
    void testPerturbDropCompositeString(int param) {
        List<Feature> features = new LinkedList<>();
        features.add(FeatureFactory.newTextFeature("f0", "foo"));
        features.add(FeatureFactory.newTextFeature("f1", "foo bar"));
        features.add(FeatureFactory.newTextFeature("f2", " "));
        features.add(FeatureFactory.newTextFeature("f3", "foo bar "));
        PredictionInput input = new PredictionInput(List.of(FeatureFactory.newCompositeFeature("composite", features)));
        assertPerturbDropString(input, param);
    }

    private void assertPerturbDropNumeric(PredictionInput input, int noOfPerturbations) {
        List<Feature> newFeatures = DataUtils.perturbFeatures(input.getFeatures(), new PerturbationContext(random, noOfPerturbations));
        int changedFeatures = 0;
        for (int i = 0; i < input.getFeatures().size(); i++) {
            double v = input.getFeatures().get(i).getValue().asNumber();
            double pv = newFeatures.get(i).getValue().asNumber();
            if (v != pv) {
                changedFeatures++;
            }
        }
        assertThat(changedFeatures).isBetween((int) Math.min(noOfPerturbations, input.getFeatures().size() * 0.5),
                (int) Math.max(noOfPerturbations, input.getFeatures().size() * 0.5));
    }

    private void assertPerturbDropString(PredictionInput input, int noOfPerturbations) {
        List<Feature> newFeatures = DataUtils.perturbFeatures(input.getFeatures(), new PerturbationContext(random, noOfPerturbations));
        int changedFeatures = 0;
        for (int i = 0; i < input.getFeatures().size(); i++) {
            String v = input.getFeatures().get(i).getValue().asString();
            String pv = newFeatures.get(i).getValue().asString();
            if (!v.equals(pv)) {
                changedFeatures++;
            }
        }
        assertThat(changedFeatures).isBetween((int) Math.min(noOfPerturbations, input.getFeatures().size() * 0.5),
                (int) Math.max(noOfPerturbations, input.getFeatures().size() * 0.5));
    }

    @Test
    void testDoublesToFeatures() {
        double[] inputs = new double[10];
        for (int i = 0; i < 10; i++) {
            inputs[i] = i % 2 == 0 ? 1 : 0;
        }
        List<Feature> features = DataUtils.doublesToFeatures(inputs);
        assertNotNull(features);
        assertEquals(10, features.size());
        for (Feature f : features) {
            assertNotNull(f);
            assertNotNull(f.getName());
            assertEquals(Type.NUMBER, f.getType());
            assertNotNull(f.getValue());
        }
    }

    @Test
    void testDoubleToFeature() {
        double d = 0.5;
        Feature f = DataUtils.doubleToFeature(d);
        assertNotNull(f);
        assertNotNull(f.getName());
        assertEquals(Type.NUMBER, f.getType());
        assertNotNull(f.getValue());
    }

    @Test
    void testRandomDistributionGeneration() {
        DataDistribution dataDistribution = DataUtils.generateRandomDataDistribution(10, 10, random);
        assertNotNull(dataDistribution);
        assertNotNull(dataDistribution.asFeatureDistributions());
        for (FeatureDistribution featureDistribution : dataDistribution.asFeatureDistributions()) {
            assertNotNull(featureDistribution);
        }
    }

    @Test
    void testLinearizedNumericFeatures() {
        List<Feature> features = new LinkedList<>();
        Feature f = TestUtils.getMockedNumericFeature();
        features.add(f);
        List<Feature> linearizedFeatures = DataUtils.getLinearizedFeatures(features);
        assertEquals(features.size(), linearizedFeatures.size());
    }

    @Test
    void testLinearizedTextFeatures() {
        List<Feature> features = new LinkedList<>();
        Feature f = TestUtils.getMockedTextFeature("foo bar ");
        features.add(f);
        List<Feature> linearizedFeatures = DataUtils.getLinearizedFeatures(features);
        assertEquals(1, linearizedFeatures.size());
    }

    @Test
    void testCompositeLinearizedFeatures() {
        List<Feature> features = new LinkedList<>();
        List<Feature> list = new LinkedList<>();
        list.add(FeatureFactory.newTextFeature("f0", "foo bar"));
        list.add(FeatureFactory.newFulltextFeature("f0", "foo bar", s -> Arrays.asList(s.split(" "))));
        list.add(FeatureFactory.newCategoricalFeature("f0", "1"));
        list.add(FeatureFactory.newBooleanFeature("f1", true));
        list.add(FeatureFactory.newNumericalFeature("f2", 13));
        list.add(FeatureFactory.newDurationFeature("f3", Duration.ofDays(13)));
        list.add(FeatureFactory.newTimeFeature("f4", LocalTime.now()));
        list.add(FeatureFactory.newObjectFeature("f5", new float[] { 0.4f, 0.4f }));
        list.add(FeatureFactory.newObjectFeature("f6", FeatureFactory.newObjectFeature("nf-0", new Object())));
        Feature f = FeatureFactory.newCompositeFeature("name", list);
        features.add(f);
        List<Feature> linearizedFeatures = DataUtils.getLinearizedFeatures(features);
        assertEquals(10, linearizedFeatures.size());
    }

    @Test
    void testDropFeature() {
        for (Type t : Type.values()) {
            Feature target = TestUtils.getMockedFeature(t, new Value(1d));
            List<Feature> features = new LinkedList<>();
            features.add(TestUtils.getMockedNumericFeature());
            features.add(target);
            features.add(TestUtils.getMockedTextFeature("foo bar"));
            features.add(TestUtils.getMockedNumericFeature());
            List<Feature> newFeatures = DataUtils.dropFeature(features, target);
            assertNotEquals(features, newFeatures);
        }
    }

    @Test
    void testDropLinearizedFeature() {
        for (Type t : Type.values()) {
            Feature target = TestUtils.getMockedFeature(t, new Value(1d));
            List<Feature> features = new LinkedList<>();
            features.add(TestUtils.getMockedNumericFeature());
            features.add(target);
            features.add(TestUtils.getMockedTextFeature("foo bar"));
            features.add(TestUtils.getMockedNumericFeature());
            Feature source = FeatureFactory.newCompositeFeature("composite", features);
            Feature newFeature = DataUtils.dropOnLinearizedFeatures(target, source);
            assertNotEquals(source, newFeature);
        }
    }

    @Test
    void testSampleWithReplacement() {
        List<Double> emptyValues = new ArrayList<>();
        List<Double> emptySamples = DataUtils.sampleWithReplacement(emptyValues, 1, random);
        assertNotNull(emptySamples);
        assertEquals(0, emptySamples.size());

        List<Double> values = Arrays.stream(DataUtils.generateData(0, 1, 100, random)).boxed().collect(Collectors.toList());
        int sampleSize = 10;
        List<Double> samples = DataUtils.sampleWithReplacement(values, sampleSize, random);
        assertNotNull(samples);
        assertEquals(sampleSize, samples.size());
        assertThat(values).contains(samples.get(random.nextInt(sampleSize - 1)));

        int largerSampleSize = 300;
        List<Double> largerSamples = DataUtils.sampleWithReplacement(values, largerSampleSize, random);
        assertThat(largerSamples).isNotNull();
        assertThat(largerSampleSize).isEqualTo(largerSamples.size());
        assertThat(values).contains(largerSamples.get(random.nextInt(largerSampleSize - 1)));
    }

    @Test
    void testBootstrap() {
        List<Value> values = new ArrayList<>();
        PerturbationContext perturbationContext = new PerturbationContext(random, 1);
<<<<<<< HEAD
        for (int i = 0; i < 10; i++) {
            values.add(Type.NUMBER.randomValue(perturbationContext));
        }
        double[] means = new double[100];
        double[] stdDevs = new double[100];
        double[] mins = new double[100];
        double[] maxs = new double[100];
        for (int i = 0; i < 100; i++) {
            List<Value> sampledValues = DataUtils.sampleWithReplacement(values, 5, random);
            double mean = DataUtils.getMean(sampledValues.stream().mapToDouble(Value::asNumber).toArray());
            double stdDev = DataUtils.getStdDev(sampledValues.stream().mapToDouble(Value::asNumber).toArray(), mean);
            double min = sampledValues.stream().mapToDouble(Value::asNumber).min().orElse(Double.MIN_VALUE);
            double max = sampledValues.stream().mapToDouble(Value::asNumber).max().orElse(Double.MAX_VALUE);
            means[i] = mean;
            stdDevs[i] = stdDev;
            mins[i] = min;
            maxs[i] = max;
        }
        double finalMean = DataUtils.getMean(means);
        double finalStdDev = DataUtils.getMean(stdDevs);
        double finalMin = DataUtils.getMean(mins);
        double finalMax = DataUtils.getMean(maxs);
        double[] distribution = DataUtils.generateData(finalMean, finalStdDev, 10, random);
=======
        for (int i = 0; i < 4; i++) {
            values.add(Type.NUMBER.randomValue(perturbationContext));
        }
        List<Feature> features = new ArrayList<>();
        Feature mockedNumericFeature = TestUtils.getMockedNumericFeature();
        features.add(mockedNumericFeature);
        DataDistribution dataDistribution = new IndependentFeaturesDataDistribution(List.of(
                new GenericFeatureDistribution(mockedNumericFeature, values)));
        Map<String, FeatureDistribution> featureDistributionMap = DataUtils.boostrapFeatureDistributions(features,
                dataDistribution, random, 10);
        assertThat(featureDistributionMap).isNotNull();
        assertThat(featureDistributionMap).isNotEmpty();
        FeatureDistribution actual = featureDistributionMap.get(mockedNumericFeature.getName());
        assertThat(actual).isNotNull();
        List<Value> allSamples = actual.getAllSamples();
        assertThat(allSamples).isNotNull();
        assertThat(allSamples).hasSize(10);
>>>>>>> 1063586b
    }

    @Test
    void toCSV() {
        Feature feature = mock(Feature.class);
        when(feature.getName()).thenReturn("feature-1");
        Output output = mock(Output.class);
        when(output.getName()).thenReturn("decision-1");
        List<Value> x = new ArrayList<>();
        x.add(new Value(1));
        x.add(new Value(2));
        x.add(new Value(3));
        List<Value> y = new ArrayList<>();
        y.add(new Value(4));
        y.add(new Value(5));
        y.add(new Value(4));
        PartialDependenceGraph partialDependenceGraph = new PartialDependenceGraph(feature, output, x, y);
        assertDoesNotThrow(() -> DataUtils.toCSV(partialDependenceGraph, Paths.get("target/test-pdp.csv")));
    }

    @Test
    void testReadCsv() throws IOException {
        List<Type> schema = new ArrayList<>();
        schema.add(Type.CATEGORICAL);
        schema.add(Type.BOOLEAN);
        schema.add(Type.BOOLEAN);
        schema.add(Type.BOOLEAN);
        schema.add(Type.BOOLEAN);
        schema.add(Type.BOOLEAN);
        schema.add(Type.BOOLEAN);
        schema.add(Type.BOOLEAN);
        schema.add(Type.BOOLEAN);
        schema.add(Type.BOOLEAN);
        schema.add(Type.BOOLEAN);
        schema.add(Type.NUMBER);
        schema.add(Type.NUMBER);
        DataDistribution dataDistribution = DataUtils.readCSV(
                Paths.get(getClass().getResource("/mini-train.csv").getFile()), schema);
        assertThat(dataDistribution).isNotNull();
        assertThat(dataDistribution.getAllSamples()).hasSize(10);
    }

    @Test
    void testReplaceFeature() {
        List<Feature> features = new ArrayList<>();
        Feature replacingFeature = FeatureFactory.newTextFeature("f1", "replacement");
        features.add(FeatureFactory.newTextFeature("f0", "one two three"));
        features.add(FeatureFactory.newTextFeature("f1", "to be replaced"));
        features.add(FeatureFactory.newTextFeature("f2", "four five six"));
        List<Feature> updatedFeatures = DataUtils.replaceFeatures(replacingFeature, features);
        assertThat(updatedFeatures.get(0)).isEqualTo(features.get(0));
        assertThat(updatedFeatures.get(2)).isEqualTo(features.get(2));
        assertThat(updatedFeatures.get(1)).isNotEqualTo(features.get(2));
        assertThat(updatedFeatures.get(1).getValue().asString()).isEqualTo("replacement");
    }
}<|MERGE_RESOLUTION|>--- conflicted
+++ resolved
@@ -350,31 +350,6 @@
     void testBootstrap() {
         List<Value> values = new ArrayList<>();
         PerturbationContext perturbationContext = new PerturbationContext(random, 1);
-<<<<<<< HEAD
-        for (int i = 0; i < 10; i++) {
-            values.add(Type.NUMBER.randomValue(perturbationContext));
-        }
-        double[] means = new double[100];
-        double[] stdDevs = new double[100];
-        double[] mins = new double[100];
-        double[] maxs = new double[100];
-        for (int i = 0; i < 100; i++) {
-            List<Value> sampledValues = DataUtils.sampleWithReplacement(values, 5, random);
-            double mean = DataUtils.getMean(sampledValues.stream().mapToDouble(Value::asNumber).toArray());
-            double stdDev = DataUtils.getStdDev(sampledValues.stream().mapToDouble(Value::asNumber).toArray(), mean);
-            double min = sampledValues.stream().mapToDouble(Value::asNumber).min().orElse(Double.MIN_VALUE);
-            double max = sampledValues.stream().mapToDouble(Value::asNumber).max().orElse(Double.MAX_VALUE);
-            means[i] = mean;
-            stdDevs[i] = stdDev;
-            mins[i] = min;
-            maxs[i] = max;
-        }
-        double finalMean = DataUtils.getMean(means);
-        double finalStdDev = DataUtils.getMean(stdDevs);
-        double finalMin = DataUtils.getMean(mins);
-        double finalMax = DataUtils.getMean(maxs);
-        double[] distribution = DataUtils.generateData(finalMean, finalStdDev, 10, random);
-=======
         for (int i = 0; i < 4; i++) {
             values.add(Type.NUMBER.randomValue(perturbationContext));
         }
@@ -392,7 +367,6 @@
         List<Value> allSamples = actual.getAllSamples();
         assertThat(allSamples).isNotNull();
         assertThat(allSamples).hasSize(10);
->>>>>>> 1063586b
     }
 
     @Test
