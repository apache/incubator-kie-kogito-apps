--- conflicted
+++ resolved
@@ -668,11 +668,7 @@
                 testConfig.copy().withBackground(bg).withRegularizer(ShapConfig.RegularizerType.BIC),
                 testConfig.copy().withBackground(bg).withRegularizer(10),
                 testConfig.copy().withBackground(bg).withRegularizer(ShapConfig.RegularizerType.NONE));
-<<<<<<< HEAD
-        List<Integer> nsamples = List.of(2000, 5000, 10000);
-=======
         List<Integer> nsamples = List.of(1000, 2000, 5000);
->>>>>>> e2eca18a
 
         for (Integer nsamp : nsamples) {
             for (ShapConfig.Builder sk : testConfigs) {
@@ -706,11 +702,7 @@
         ShapConfig sk = testConfig.copy()
                 .withBackground(bg)
                 .withRegularizer(ShapConfig.RegularizerType.AIC)
-<<<<<<< HEAD
-                .withNSamples(10000)
-=======
                 .withNSamples(5000)
->>>>>>> e2eca18a
                 .build();
 
         ShapKernelExplainer ske = new ShapKernelExplainer(sk);
@@ -725,8 +717,6 @@
         double coefMSE = (data.getRowVector(100).ebeMultiply(modelWeights)).getDistance(explanations.getRowVector(0));
         assertTrue(coefMSE < .01);
     }
-<<<<<<< HEAD
-=======
 
     @Test
     void testExceedSubsetSamplerRange() throws ExecutionException, InterruptedException {
@@ -749,5 +739,31 @@
         ShapResults shapResults = ske.explainAsync(p, model).get();
         assertTrue(true);
     }
->>>>>>> e2eca18a
+  
+    @Test
+    void testBatched() throws ExecutionException, InterruptedException {
+        RealVector modelWeights = MatrixUtils.createRealMatrix(generateN(1, 10, "5021")).getRowVector(0);
+        PredictionProvider model = TestUtils.getLinearModel(modelWeights.toArray());
+        RealMatrix data = MatrixUtils.createRealMatrix(generateN(101, 10, "8629"));
+        List<PredictionInput> toExplain = createPIFromMatrix(data.getRowMatrix(100).getData());
+        List<PredictionOutput> predictionOutputs = model.predictAsync(toExplain).get();
+        RealVector predictionOutputVector = MatrixUtilsExtensions.vectorFromPredictionOutput(predictionOutputs.get(0));
+        Prediction p = new SimplePrediction(toExplain.get(0), predictionOutputs.get(0));
+        List<PredictionInput> bg = createPIFromMatrix(new double[100][10]);
+
+        ShapConfig skNB = testConfig.copy()
+                .withBackground(bg)
+                .withBatchSize(1)
+                .build();
+        ShapConfig skB = testConfig.copy()
+                .withBackground(bg)
+                .withBatchSize(20)
+                .build();
+
+        ShapKernelExplainer skeNB = new ShapKernelExplainer(skNB);
+        ShapResults shapResultsNB = skeNB.explainAsync(p, model).get();
+        ShapKernelExplainer skeB = new ShapKernelExplainer(skB);
+        ShapResults shapResultsB = skeB.explainAsync(p, model).get();
+        assertEquals(shapResultsNB, shapResultsB);
+    }
 }