--- conflicted
+++ resolved
@@ -23,10 +23,7 @@
 import java.util.concurrent.ExecutionException;
 import java.util.concurrent.TimeoutException;
 
-<<<<<<< HEAD
-=======
 import org.junit.jupiter.api.Test;
->>>>>>> c67ad90f
 import org.junit.jupiter.params.ParameterizedTest;
 import org.junit.jupiter.params.provider.ValueSource;
 import org.kie.kogito.explainability.Config;
@@ -67,34 +64,13 @@
     @ValueSource(ints = {0, 1, 2, 3, 4})
     void testNonEmptyInput(int seed) throws ExecutionException, InterruptedException, TimeoutException {
         Random random = new Random();
-<<<<<<< HEAD
         random.setSeed(seed);
         LimeConfig limeConfig = new LimeConfig()
                 .withSamples(10);
         LimeExplainer limeExplainer = new LimeExplainer(limeConfig);
-        List<Feature> features = new LinkedList<>();
+        List<Feature> features = new ArrayList<>();
         for (int i = 0; i < 4; i++) {
             features.add(TestUtils.getMockedNumericFeature(i));
-=======
-        for (int seed = 0; seed < 5; seed++) {
-            random.setSeed(seed);
-            LimeConfig limeConfig = new LimeConfig()
-                    .withSamples(10);
-            LimeExplainer limeExplainer = new LimeExplainer(limeConfig);
-            List<Feature> features = new ArrayList<>();
-            for (int i = 0; i < 4; i++) {
-                features.add(TestUtils.getMockedNumericFeature(i));
-            }
-            PredictionInput input = new PredictionInput(features);
-            PredictionProvider model = TestUtils.getSumSkipModel(0);
-            PredictionOutput output = model.predictAsync(List.of(input))
-                    .get(Config.INSTANCE.getAsyncTimeout(), Config.INSTANCE.getAsyncTimeUnit())
-                    .get(0);
-            Prediction prediction = new Prediction(input, output);
-            Map<String, Saliency> saliencyMap = limeExplainer.explainAsync(prediction, model)
-                    .get(Config.INSTANCE.getAsyncTimeout(), Config.INSTANCE.getAsyncTimeUnit());
-            assertNotNull(saliencyMap);
->>>>>>> c67ad90f
         }
         PredictionInput input = new PredictionInput(features);
         PredictionProvider model = TestUtils.getSumSkipModel(0);
