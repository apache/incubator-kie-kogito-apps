--- conflicted
+++ resolved
@@ -595,7 +595,6 @@
         List<Feature> features = new LinkedList<>();
         List<FeatureDomain> featureBoundaries = new LinkedList<>();
         List<Boolean> constraints = new LinkedList<>();
-<<<<<<< HEAD
         features.add(FeatureFactory.newNumericalFeature("f-num1", 100.0));
         constraints.add(false);
         featureBoundaries.add(NumericalFeatureDomain.create(0.0, 1000.0));
@@ -610,14 +609,6 @@
         featureBoundaries.add(NumericalFeatureDomain.create(0.0, 1000.0));
 
         final TerminationConfig terminationConfig = new TerminationConfig().withScoreCalculationCountLimit(1000L);
-=======
-        for (int i = 0; i < 4; i++) {
-            features.add(TestUtils.getMockedNumericFeature(i));
-            featureBoundaries.add(NumericalFeatureDomain.create(0.0, 1000.0));
-            constraints.add(false);
-        }
-        final TerminationConfig terminationConfig = new TerminationConfig().withScoreCalculationCountLimit(10L);
->>>>>>> f1135116
         // for the purpose of this test, only a few steps are necessary
         final SolverConfig solverConfig = CounterfactualConfigurationFactory
                 .builder().withTerminationConfig(terminationConfig).build();
@@ -670,7 +661,7 @@
         ArgumentCaptor<Consumer<CounterfactualSolution>> intermediateSolutionConsumerCaptor =
                 ArgumentCaptor.forClass(Consumer.class);
 
-        //Mock SolverManager and SolverJob to guarantee deterministic test behaviour 
+        //Mock SolverManager and SolverJob to guarantee deterministic test behaviour
         SolverManager<CounterfactualSolution, UUID> solverManager = mock(SolverManager.class);
         SolverJob<CounterfactualSolution, UUID> solverJob = mock(SolverJob.class);
         CounterfactualSolution solution = mock(CounterfactualSolution.class);
@@ -703,7 +694,7 @@
         verify(solverManager).solveAndListen(any(), any(), intermediateSolutionConsumerCaptor.capture(), any());
         Consumer<CounterfactualSolution> intermediateSolutionConsumer = intermediateSolutionConsumerCaptor.getValue();
 
-        //Mock the intermediate Solution callback being invoked 
+        //Mock the intermediate Solution callback being invoked
         IntStream.range(0, numberOfIntermediateSolutions).forEach(i -> {
             CounterfactualSolution intermediate = mock(CounterfactualSolution.class);
             BendableBigDecimalScore intermediateScore = BendableBigDecimalScore.zero(0, 0);
