/*
 * Copyright 2021 Red Hat, Inc. and/or its affiliates.
 *
 * Licensed under the Apache License, Version 2.0 (the "License");
 * you may not use this file except in compliance with the License.
 * You may obtain a copy of the License at
 *
 *       http://www.apache.org/licenses/LICENSE-2.0
 *
 * Unless required by applicable law or agreed to in writing, software
 * distributed under the License is distributed on an "AS IS" BASIS,
 * WITHOUT WARRANTIES OR CONDITIONS OF ANY KIND, either express or implied.
 * See the License for the specific language governing permissions and
 * limitations under the License.
 */
package org.kie.kogito.explainability.local.counterfactual;

import java.util.LinkedList;
import java.util.List;
import java.util.Random;
import java.util.concurrent.ExecutionException;
import java.util.concurrent.TimeUnit;
import java.util.concurrent.TimeoutException;
import java.util.stream.Collectors;
import java.util.stream.Stream;

import org.apache.commons.math3.distribution.NormalDistribution;
import org.junit.jupiter.params.ParameterizedTest;
import org.junit.jupiter.params.provider.ValueSource;
import org.kie.kogito.explainability.Config;
import org.kie.kogito.explainability.TestUtils;
import org.kie.kogito.explainability.local.counterfactual.entities.CounterfactualEntity;
<<<<<<< HEAD
import org.kie.kogito.explainability.model.*;
import org.kie.kogito.explainability.utils.DataUtils;
import org.optaplanner.core.config.solver.EnvironmentMode;
=======
import org.kie.kogito.explainability.model.DataDistribution;
import org.kie.kogito.explainability.model.DataDomain;
import org.kie.kogito.explainability.model.Feature;
import org.kie.kogito.explainability.model.FeatureDistribution;
import org.kie.kogito.explainability.model.FeatureFactory;
import org.kie.kogito.explainability.model.IndependentFeaturesDataDistribution;
import org.kie.kogito.explainability.model.NumericFeatureDistribution;
import org.kie.kogito.explainability.model.Output;
import org.kie.kogito.explainability.model.Prediction;
import org.kie.kogito.explainability.model.PredictionInput;
import org.kie.kogito.explainability.model.PredictionOutput;
import org.kie.kogito.explainability.model.PredictionProvider;
import org.kie.kogito.explainability.model.Type;
import org.kie.kogito.explainability.model.Value;
import org.kie.kogito.explainability.model.domain.CategoricalFeatureDomain;
import org.kie.kogito.explainability.model.domain.FeatureDomain;
import org.kie.kogito.explainability.model.domain.NumericalFeatureDomain;
>>>>>>> 4c0368f4
import org.optaplanner.core.config.solver.SolverConfig;
import org.optaplanner.core.config.solver.termination.TerminationConfig;
import org.slf4j.Logger;
import org.slf4j.LoggerFactory;

import static org.junit.jupiter.api.Assertions.*;

class CounterfactualExplainerTest {

    private static final Logger logger =
            LoggerFactory.getLogger(CounterfactualExplainerTest.class);
    final long predictionTimeOut = 10L;
    final TimeUnit predictionTimeUnit = TimeUnit.MINUTES;
    final Long steps = 200_000L;

<<<<<<< HEAD
    private static final Logger logger =
            LoggerFactory.getLogger(CounterfactualExplainerTest.class);

    private CounterfactualResult runCounterfactualSearch(Long randomSeed, List<Output> goal,
=======
    private CounterfactualResult runCounterfactualSearch(List<Output> goal,
>>>>>>> 4c0368f4
            List<Boolean> constraints,
            DataDomain dataDomain,
            List<Feature> features,
            PredictionProvider model) throws InterruptedException, ExecutionException, TimeoutException {
        final TerminationConfig terminationConfig = new TerminationConfig().withScoreCalculationCountLimit(steps);
        final SolverConfig solverConfig = CounterfactualConfigurationFactory
                .builder().withTerminationConfig(terminationConfig).build();
        solverConfig.setRandomSeed(randomSeed);
        solverConfig.setEnvironmentMode(EnvironmentMode.REPRODUCIBLE);
        final CounterfactualExplainer explainer = CounterfactualExplainer
                .builder(goal, constraints, dataDomain)
                .withSolverConfig(solverConfig)
                .build();
        final PredictionInput input = new PredictionInput(features);
        PredictionOutput output = model.predictAsync(List.of(input))
                .get(Config.INSTANCE.getAsyncTimeout(), Config.INSTANCE.getAsyncTimeUnit())
                .get(0);
        Prediction prediction = new Prediction(input, output);
        return explainer.explainAsync(prediction, model)
                .get(predictionTimeOut, predictionTimeUnit);
    }

    @ParameterizedTest
    @ValueSource(ints = { 0, 1, 2, 3, 4 })
    void testNonEmptyInput(int seed) throws ExecutionException, InterruptedException, TimeoutException {
        Random random = new Random();
        random.setSeed(seed);

        final List<Output> goal = List.of(new Output("class", Type.BOOLEAN, new Value(false), 0.0d));
        List<Feature> features = new LinkedList<>();
        List<FeatureDomain> featureBoundaries = new LinkedList<>();
        List<Boolean> constraints = new LinkedList<>();
        for (int i = 0; i < 4; i++) {
            features.add(TestUtils.getMockedNumericFeature(i));
            featureBoundaries.add(NumericalFeatureDomain.create(0.0, 1000.0));
            constraints.add(false);
        }
        final DataDomain dataDomain = new DataDomain(featureBoundaries);
        final TerminationConfig terminationConfig = new TerminationConfig().withScoreCalculationCountLimit(10L);
        // for the purpose of this test, only a few steps are necessary
        final SolverConfig solverConfig = CounterfactualConfigurationFactory
                .builder().withTerminationConfig(terminationConfig).build();
        solverConfig.setRandomSeed((long) seed);
        solverConfig.setEnvironmentMode(EnvironmentMode.REPRODUCIBLE);
        final CounterfactualExplainer counterfactualExplainer =
                CounterfactualExplainer
                        .builder(goal, constraints, dataDomain)
                        .withSolverConfig(solverConfig)
                        .build();

        PredictionInput input = new PredictionInput(features);
        PredictionProvider model = TestUtils.getSumSkipModel(0);
        PredictionOutput output = model.predictAsync(List.of(input))
                .get(predictionTimeOut, predictionTimeUnit)
                .get(0);
        Prediction prediction = new Prediction(input, output);
        final CounterfactualResult counterfactualResult = counterfactualExplainer.explainAsync(prediction, model)
                .get(Config.INSTANCE.getAsyncTimeout(), Config.INSTANCE.getAsyncTimeUnit());
        for (CounterfactualEntity entity : counterfactualResult.getEntities()) {
            logger.debug("Entity: {}", entity);
        }

        logger.debug("Outputs: {}", counterfactualResult.getOutput().get(0).getOutputs());
        assertNotNull(counterfactualResult);
        assertNotNull(counterfactualResult.getEntities());
    }

    @ParameterizedTest
    @ValueSource(ints = { 0, 1, 2, 3, 4 })
    void testCounterfactualMatch(int seed) throws ExecutionException, InterruptedException, TimeoutException {
        Random random = new Random();
        random.setSeed(seed);

        final List<Output> goal = List.of(new Output("inside", Type.BOOLEAN, new Value(true), 0.0d));
        List<Feature> features = new LinkedList<>();
        List<FeatureDomain> featureBoundaries = new LinkedList<>();
        List<Boolean> constraints = new LinkedList<>();
        features.add(FeatureFactory.newNumericalFeature("f-num1", 100.0));
        constraints.add(false);
        featureBoundaries.add(NumericalFeatureDomain.create(0.0, 1000.0));
        features.add(FeatureFactory.newNumericalFeature("f-num2", 150.0));
        constraints.add(false);
        featureBoundaries.add(NumericalFeatureDomain.create(0.0, 1000.0));
        features.add(FeatureFactory.newNumericalFeature("f-num3", 1.0));
        constraints.add(false);
        featureBoundaries.add(NumericalFeatureDomain.create(0.0, 1000.0));
        features.add(FeatureFactory.newNumericalFeature("f-num4", 2.0));
        constraints.add(false);
        featureBoundaries.add(NumericalFeatureDomain.create(0.0, 1000.0));

        final DataDomain dataDomain = new DataDomain(featureBoundaries);

        final double center = 500.0;
        final double epsilon = 10.0;

        final CounterfactualResult result =
                runCounterfactualSearch((long) seed, goal,
                        constraints,
                        dataDomain, features,
                        TestUtils.getSumThresholdModel(center, epsilon));

        double totalSum = 0;
        for (CounterfactualEntity entity : result.getEntities()) {
            totalSum += entity.asFeature().getValue().asNumber();
            logger.debug("Entity: {}", entity);
        }

        logger.debug("Outputs: {}", result.getOutput().get(0).getOutputs());

        assertTrue(totalSum <= center + epsilon);
        assertTrue(totalSum >= center - epsilon);
        assertTrue(result.isValid());
    }

    @ParameterizedTest
    @ValueSource(ints = { 0, 1, 2, 3, 4 })
    void testCounterfactualConstrainedMatchUnscaled(int seed)
            throws ExecutionException, InterruptedException, TimeoutException {
        Random random = new Random();
        random.setSeed(seed);

        final List<Output> goal = List.of(new Output("inside", Type.BOOLEAN, new Value(true), 0.0));

        List<Feature> features = new LinkedList<>();
        List<FeatureDomain> featureBoundaries = new LinkedList<>();
        List<Boolean> constraints = new LinkedList<>();
        features.add(FeatureFactory.newNumericalFeature("f-num1", 100.0));
        constraints.add(false);
        featureBoundaries.add(NumericalFeatureDomain.create(0.0, 1000.0));
        features.add(FeatureFactory.newNumericalFeature("f-num2", 100.0));
        constraints.add(false);
        featureBoundaries.add(NumericalFeatureDomain.create(0.0, 1000.0));
        features.add(FeatureFactory.newNumericalFeature("f-num3", 100.0));
        constraints.add(false);
        featureBoundaries.add(NumericalFeatureDomain.create(0.0, 1000.0));
        features.add(FeatureFactory.newNumericalFeature("f-num4", 100.0));
        constraints.add(false);
        featureBoundaries.add(NumericalFeatureDomain.create(0.0, 1000.0));

        // add a constraint
        constraints.set(0, true);
        constraints.set(3, true);
        final DataDomain dataDomain = new DataDomain(featureBoundaries);

        final double center = 500.0;
        final double epsilon = 10.0;

        final CounterfactualResult result =
                runCounterfactualSearch((long) seed, goal,
                        constraints,
                        dataDomain, features,
                        TestUtils.getSumThresholdModel(center, epsilon));

        final List<CounterfactualEntity> counterfactualEntities = result.getEntities();
        double totalSum = 0;
        for (CounterfactualEntity entity : counterfactualEntities) {
            totalSum += entity.asFeature().getValue().asNumber();
            logger.debug("Entity: {}", entity);
        }
        assertFalse(counterfactualEntities.get(0).isChanged());
        assertFalse(counterfactualEntities.get(3).isChanged());
        assertTrue(totalSum <= center + epsilon);
        assertTrue(totalSum >= center - epsilon);
        assertTrue(result.isValid());
    }

    @ParameterizedTest
    @ValueSource(ints = { 0, 1, 2, 3, 4 })
    void testCounterfactualConstrainedMatchScaled(int seed) throws ExecutionException, InterruptedException, TimeoutException {
        Random random = new Random();
        random.setSeed(seed);
        final List<Output> goal = List.of(new Output("inside", Type.BOOLEAN, new Value(true), 0.0d));

        List<Feature> features = new LinkedList<>();
        List<FeatureDomain> featureBoundaries = new LinkedList<>();
        List<Boolean> constraints = new LinkedList<>();
        List<FeatureDistribution> featureDistributions = new LinkedList<>();

        final Feature fnum1 = FeatureFactory.newNumericalFeature("f-num1", 100.0);
        features.add(fnum1);
        constraints.add(false);
        featureBoundaries.add(NumericalFeatureDomain.create(0.0, 1000.0));
        featureDistributions.add(new NumericFeatureDistribution(fnum1, (new NormalDistribution(500, 1.1)).sample(1000)));

        final Feature fnum2 = FeatureFactory.newNumericalFeature("f-num2", 100.0);
        features.add(fnum2);
        constraints.add(false);
        featureBoundaries.add(NumericalFeatureDomain.create(0.0, 1000.0));
        featureDistributions.add(new NumericFeatureDistribution(fnum2, (new NormalDistribution(430.0, 1.7)).sample(1000)));

        final Feature fnum3 = FeatureFactory.newNumericalFeature("f-num3", 100.0);
        features.add(fnum3);
        constraints.add(false);
        featureBoundaries.add(NumericalFeatureDomain.create(0.0, 1000.0));
        featureDistributions.add(new NumericFeatureDistribution(fnum3, (new NormalDistribution(470.0, 2.9)).sample(1000)));

        final Feature fnum4 = FeatureFactory.newNumericalFeature("f-num4", 100.0);
        features.add(fnum4);
        constraints.add(false);
        featureBoundaries.add(NumericalFeatureDomain.create(0.0, 1000.0));
        featureDistributions.add(new NumericFeatureDistribution(fnum4, (new NormalDistribution(2390.0, 0.3)).sample(1000)));

        DataDistribution dataDistribution = new IndependentFeaturesDataDistribution(featureDistributions);
        // add a constraint
        constraints.set(0, true);
        constraints.set(3, true);
        final DataDomain dataDomain = new DataDomain(featureBoundaries);

        final double center = 500.0;
        final double epsilon = 10.0;

        final CounterfactualResult result =
                runCounterfactualSearch((long) seed, goal,
                        constraints,
                        dataDomain, features,
                        TestUtils.getSumThresholdModel(center, epsilon));

        final List<CounterfactualEntity> counterfactualEntities = result.getEntities();

        double totalSum = 0;
        for (CounterfactualEntity entity : counterfactualEntities) {
            totalSum += entity.asFeature().getValue().asNumber();
            logger.debug("Entity: {}", entity);
        }
        assertFalse(counterfactualEntities.get(0).isChanged());
        assertFalse(counterfactualEntities.get(3).isChanged());
        assertTrue(totalSum <= center + epsilon);
        assertTrue(totalSum >= center - epsilon);
        assertTrue(result.isValid());
    }

    @ParameterizedTest
    @ValueSource(ints = { 0, 1, 2, 3, 4 })
    void testCounterfactualBoolean(int seed) throws ExecutionException, InterruptedException, TimeoutException {
        Random random = new Random();
        random.setSeed(seed);
        final List<Output> goal = List.of(new Output("inside", Type.BOOLEAN, new Value(true), 0.0d));

        List<Feature> features = new LinkedList<>();
        List<FeatureDomain> featureBoundaries = new LinkedList<>();
        List<Boolean> constraints = new LinkedList<>();
        for (int i = 0; i < 4; i++) {
            features.add(TestUtils.getMockedNumericFeature(i));
            featureBoundaries.add(NumericalFeatureDomain.create(0.0, 1000.0));
            constraints.add(false);
        }
        features.add(FeatureFactory.newBooleanFeature("f-bool", true));
        featureBoundaries.add(null);
        constraints.add(false);
        // add a constraint
        constraints.set(2, true);
        final DataDomain dataDomain = new DataDomain(featureBoundaries);

        final double center = 500.0;
        final double epsilon = 10.0;

        final CounterfactualResult result =
                runCounterfactualSearch((long) seed, goal,
                        constraints,
                        dataDomain, features,
                        TestUtils.getSumThresholdModel(center, epsilon));

        final List<CounterfactualEntity> counterfactualEntities = result.getEntities();

        double totalSum = 0;
        for (CounterfactualEntity entity : counterfactualEntities) {
            totalSum += entity.asFeature().getValue().asNumber();
            logger.debug("Entity: {}", entity);
        }
        assertFalse(counterfactualEntities.get(2).isChanged());
        assertTrue(totalSum <= center + epsilon);
        assertTrue(totalSum >= center - epsilon);
        assertTrue(result.isValid());
    }

    @ParameterizedTest
    @ValueSource(ints = { 0, 1, 2, 3, 4 })
    void testCounterfactualCategorical(int seed) throws ExecutionException, InterruptedException, TimeoutException {
        Random random = new Random();
        random.setSeed(seed);
        final List<Output> goal = List.of(new Output("result", Type.NUMBER, new Value(25.0), 0.0d));

        List<Feature> features = new LinkedList<>();
        List<FeatureDomain> featureBoundaries = new LinkedList<>();
        List<Boolean> constraints = new LinkedList<>();
        features.add(FeatureFactory.newNumericalFeature("x-1", 5.0));
        featureBoundaries.add(NumericalFeatureDomain.create(0.0, 100.0));
        constraints.add(false);
        features.add(FeatureFactory.newNumericalFeature("x-2", 40.0));
        featureBoundaries.add(NumericalFeatureDomain.create(0.0, 100.0));
        constraints.add(false);
        features.add(FeatureFactory.newCategoricalFeature("operand", "*"));
        featureBoundaries.add(CategoricalFeatureDomain.create("+", "-", "/", "*"));
        constraints.add(false);
        final DataDomain dataDomain = new DataDomain(featureBoundaries);

        final CounterfactualResult result =
                runCounterfactualSearch((long) seed, goal,
                        constraints,
                        dataDomain, features,
                        TestUtils.getSymbolicArithmeticModel());

        final List<CounterfactualEntity> counterfactualEntities = result.getEntities();

        Stream<Feature> counterfactualFeatures = counterfactualEntities
                .stream()
                .map(CounterfactualEntity::asFeature);
        String operand = counterfactualFeatures
                .filter(feature -> feature.getName().equals("operand"))
                .findFirst()
                .get()
                .getValue()
                .asString();

        List<Feature> numericalFeatures = counterfactualEntities
                .stream()
                .map(CounterfactualEntity::asFeature)
                .filter(feature -> !feature.getName().equals("operand"))
                .collect(Collectors.toList());

        double opResult = 0.0;
        for (Feature feature : numericalFeatures) {
            switch (operand) {
                case "+":
                    opResult += feature.getValue().asNumber();
                    break;
                case "-":
                    opResult -= feature.getValue().asNumber();
                    break;
                case "*":
                    opResult *= feature.getValue().asNumber();
                    break;
                case "/":
                    opResult /= feature.getValue().asNumber();
                    break;
            }
        }
        final double epsilon = 0.01;
        assertTrue(opResult <= 25.0 + epsilon);
        assertTrue(opResult >= 25.0 - epsilon);
    }

    @ParameterizedTest
    @ValueSource(ints = { 0, 1, 2, 3, 4 })
    void testCounterfactualMatchThreshold(int seed) throws ExecutionException, InterruptedException, TimeoutException {
        Random random = new Random();
        random.setSeed(seed);
        final double scoreThreshold = 0.9;

        final List<Output> goal = List.of(new Output("inside", Type.BOOLEAN, new Value(true), scoreThreshold));

        List<Feature> features = new LinkedList<>();
        List<FeatureDomain> featureBoundaries = new LinkedList<>();
        List<Boolean> constraints = new LinkedList<>();
        features.add(FeatureFactory.newNumericalFeature("f-num1", 100.0));
        constraints.add(false);
        featureBoundaries.add(NumericalFeatureDomain.create(0.0, 1000.0));
        features.add(FeatureFactory.newNumericalFeature("f-num2", 100.0));
        constraints.add(false);
        featureBoundaries.add(NumericalFeatureDomain.create(0.0, 1000.0));
        features.add(FeatureFactory.newNumericalFeature("f-num3", 100.0));
        constraints.add(false);
        featureBoundaries.add(NumericalFeatureDomain.create(0.0, 1000.0));
        features.add(FeatureFactory.newNumericalFeature("f-num4", 100.0));
        constraints.add(false);
        featureBoundaries.add(NumericalFeatureDomain.create(0.0, 1000.0));

        final DataDomain dataDomain = new DataDomain(featureBoundaries);

        final double center = 500.0;
        final double epsilon = 10.0;

        final PredictionProvider model = TestUtils.getSumThresholdModel(center, epsilon);

        final CounterfactualResult result =
                runCounterfactualSearch((long) seed, goal,
                        constraints,
                        dataDomain, features,
                        model);

        final List<CounterfactualEntity> counterfactualEntities = result.getEntities();

        double totalSum = 0;
        for (CounterfactualEntity entity : counterfactualEntities) {
            totalSum += entity.asFeature().getValue().asNumber();
            logger.debug("Entity: {}", entity);
        }
        assertTrue(totalSum <= center + epsilon);
        assertTrue(totalSum >= center - epsilon);

        final List<Feature> cfFeatures =
                counterfactualEntities.stream().map(CounterfactualEntity::asFeature).collect(Collectors.toList());
        final PredictionInput cfInput = new PredictionInput(cfFeatures);
        final PredictionOutput cfOutput = model.predictAsync(List.of(cfInput))
                .get(Config.INSTANCE.getAsyncTimeout(), Config.INSTANCE.getAsyncTimeUnit())
                .get(0);

        final double predictionScore = cfOutput.getOutputs().get(0).getScore();
        logger.debug("Prediction score: {}", predictionScore);
        assertTrue(predictionScore >= scoreThreshold);
        assertTrue(result.isValid());
    }

    @ParameterizedTest
    @ValueSource(ints = { 0, 1, 2, 3, 4 })
    void testCounterfactualMatchNoThreshold(int seed) throws ExecutionException, InterruptedException, TimeoutException {
        Random random = new Random();
        random.setSeed(seed);
        final double scoreThreshold = 0.0;

        final List<Output> goal = List.of(new Output("inside", Type.BOOLEAN, new Value(true), scoreThreshold));

        List<Feature> features = new LinkedList<>();
        List<FeatureDomain> featureBoundaries = new LinkedList<>();
        List<Boolean> constraints = new LinkedList<>();
        features.add(FeatureFactory.newNumericalFeature("f-num1", 100.0));
        constraints.add(false);
        featureBoundaries.add(NumericalFeatureDomain.create(0.0, 1000.0));
        features.add(FeatureFactory.newNumericalFeature("f-num2", 100.0));
        constraints.add(false);
        featureBoundaries.add(NumericalFeatureDomain.create(0.0, 1000.0));
        features.add(FeatureFactory.newNumericalFeature("f-num3", 100.0));
        constraints.add(false);
        featureBoundaries.add(NumericalFeatureDomain.create(0.0, 1000.0));
        features.add(FeatureFactory.newNumericalFeature("f-num4", 100.0));
        constraints.add(false);
        featureBoundaries.add(NumericalFeatureDomain.create(0.0, 1000.0));

        final DataDomain dataDomain = new DataDomain(featureBoundaries);

        final double center = 500.0;
        final double epsilon = 10.0;

        final PredictionProvider model = TestUtils.getSumThresholdModel(center, epsilon);
        final CounterfactualResult result =
                runCounterfactualSearch((long) seed, goal,
                        constraints,
                        dataDomain, features,
                        model);
        final List<CounterfactualEntity> counterfactualEntities = result.getEntities();

        double totalSum = 0;
        for (CounterfactualEntity entity : counterfactualEntities) {
            totalSum += entity.asFeature().getValue().asNumber();
            logger.debug("Entity: {}", entity);
        }
        assertTrue(totalSum <= center + epsilon);
        assertTrue(totalSum >= center - epsilon);

        final List<Feature> cfFeatures =
                counterfactualEntities.stream().map(CounterfactualEntity::asFeature).collect(Collectors.toList());
        final PredictionInput cfInput = new PredictionInput(cfFeatures);
        final PredictionOutput cfOutput = model.predictAsync(List.of(cfInput))
                .get(Config.INSTANCE.getAsyncTimeout(), Config.INSTANCE.getAsyncTimeUnit())
                .get(0);

        final double predictionScore = cfOutput.getOutputs().get(0).getScore();
        logger.debug("Prediction score: {}", predictionScore);
        assertTrue(predictionScore < 0.5);
        assertTrue(result.isValid());
    }

    @ParameterizedTest
    @ValueSource(ints = { 0, 1, 2, 3, 4 })
    void testNoCounterfactualPossible(int seed)
            throws ExecutionException, InterruptedException, TimeoutException {
        Random random = new Random();
        random.setSeed(seed);
        final PerturbationContext perturbationContext = new PerturbationContext(random, 4);
        final List<Output> goal = List.of(new Output("inside", Type.BOOLEAN, new Value(true), 0.0));

        List<Feature> features = new LinkedList<>();
        List<FeatureDomain> featureBoundaries = new LinkedList<>();
        List<Boolean> constraints = new LinkedList<>();
        features.add(FeatureFactory.newNumericalFeature("f-num1", 1.0));
        constraints.add(false);
        featureBoundaries.add(FeatureDomain.numerical(0.0, 2.0));
        features.add(FeatureFactory.newNumericalFeature("f-num2", 1.0));
        constraints.add(false);
        featureBoundaries.add(FeatureDomain.numerical(0.0, 2.0));
        features.add(FeatureFactory.newNumericalFeature("f-num3", 1.0));
        constraints.add(false);
        featureBoundaries.add(FeatureDomain.numerical(0.0, 2.0));
        features.add(FeatureFactory.newNumericalFeature("f-num4", 1.0));
        constraints.add(false);
        featureBoundaries.add(FeatureDomain.numerical(0.0, 2.0));

        // add a constraint
        constraints.set(0, true);
        constraints.set(3, true);
        final DataDomain dataDomain = new DataDomain(featureBoundaries);

        final double center = 500.0;
        final double epsilon = 1.0;

        List<Feature> perturbedFeatures = DataUtils.perturbFeatures(features, perturbationContext);

        final CounterfactualResult result =
                runCounterfactualSearch((long) seed, goal,
                        constraints,
                        dataDomain, perturbedFeatures,
                        TestUtils.getSumThresholdModel(center, epsilon));

        assertFalse(result.isValid());
    }
}<|MERGE_RESOLUTION|>--- conflicted
+++ resolved
@@ -30,11 +30,9 @@
 import org.kie.kogito.explainability.Config;
 import org.kie.kogito.explainability.TestUtils;
 import org.kie.kogito.explainability.local.counterfactual.entities.CounterfactualEntity;
-<<<<<<< HEAD
 import org.kie.kogito.explainability.model.*;
 import org.kie.kogito.explainability.utils.DataUtils;
 import org.optaplanner.core.config.solver.EnvironmentMode;
-=======
 import org.kie.kogito.explainability.model.DataDistribution;
 import org.kie.kogito.explainability.model.DataDomain;
 import org.kie.kogito.explainability.model.Feature;
@@ -52,7 +50,6 @@
 import org.kie.kogito.explainability.model.domain.CategoricalFeatureDomain;
 import org.kie.kogito.explainability.model.domain.FeatureDomain;
 import org.kie.kogito.explainability.model.domain.NumericalFeatureDomain;
->>>>>>> 4c0368f4
 import org.optaplanner.core.config.solver.SolverConfig;
 import org.optaplanner.core.config.solver.termination.TerminationConfig;
 import org.slf4j.Logger;
@@ -62,20 +59,14 @@
 
 class CounterfactualExplainerTest {
 
-    private static final Logger logger =
-            LoggerFactory.getLogger(CounterfactualExplainerTest.class);
     final long predictionTimeOut = 10L;
     final TimeUnit predictionTimeUnit = TimeUnit.MINUTES;
     final Long steps = 200_000L;
 
-<<<<<<< HEAD
     private static final Logger logger =
             LoggerFactory.getLogger(CounterfactualExplainerTest.class);
 
     private CounterfactualResult runCounterfactualSearch(Long randomSeed, List<Output> goal,
-=======
-    private CounterfactualResult runCounterfactualSearch(List<Output> goal,
->>>>>>> 4c0368f4
             List<Boolean> constraints,
             DataDomain dataDomain,
             List<Feature> features,
