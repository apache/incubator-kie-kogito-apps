/*
 * Copyright 2021 Red Hat, Inc. and/or its affiliates.
 *
 * Licensed under the Apache License, Version 2.0 (the "License");
 * you may not use this file except in compliance with the License.
 * You may obtain a copy of the License at
 *
 *       http://www.apache.org/licenses/LICENSE-2.0
 *
 * Unless required by applicable law or agreed to in writing, software
 * distributed under the License is distributed on an "AS IS" BASIS,
 * WITHOUT WARRANTIES OR CONDITIONS OF ANY KIND, either express or implied.
 * See the License for the specific language governing permissions and
 * limitations under the License.
 */
package org.kie.kogito.explainability.local.counterfactual;

import java.util.ArrayList;
import java.util.Collections;
import java.util.LinkedList;
import java.util.List;
import java.util.Random;
import java.util.UUID;
import java.util.concurrent.CompletableFuture;
import java.util.concurrent.ExecutionException;
import java.util.concurrent.TimeUnit;
import java.util.concurrent.TimeoutException;
import java.util.function.Consumer;
import java.util.stream.Collectors;
import java.util.stream.IntStream;
import java.util.stream.Stream;

import org.apache.commons.math3.distribution.NormalDistribution;
import org.junit.jupiter.params.ParameterizedTest;
import org.junit.jupiter.params.provider.ValueSource;
import org.kie.kogito.explainability.Config;
import org.kie.kogito.explainability.TestUtils;
import org.kie.kogito.explainability.local.counterfactual.entities.CounterfactualEntity;
import org.kie.kogito.explainability.model.CounterfactualPrediction;
import org.kie.kogito.explainability.model.DataDomain;
import org.kie.kogito.explainability.model.Feature;
import org.kie.kogito.explainability.model.FeatureDistribution;
import org.kie.kogito.explainability.model.FeatureFactory;
import org.kie.kogito.explainability.model.NumericFeatureDistribution;
import org.kie.kogito.explainability.model.Output;
import org.kie.kogito.explainability.model.PerturbationContext;
import org.kie.kogito.explainability.model.Prediction;
import org.kie.kogito.explainability.model.PredictionFeatureDomain;
import org.kie.kogito.explainability.model.PredictionInput;
import org.kie.kogito.explainability.model.PredictionOutput;
import org.kie.kogito.explainability.model.PredictionProvider;
import org.kie.kogito.explainability.model.Type;
import org.kie.kogito.explainability.model.Value;
import org.kie.kogito.explainability.model.domain.CategoricalFeatureDomain;
import org.kie.kogito.explainability.model.domain.EmptyFeatureDomain;
import org.kie.kogito.explainability.model.domain.FeatureDomain;
import org.kie.kogito.explainability.model.domain.NumericalFeatureDomain;
import org.kie.kogito.explainability.utils.DataUtils;
import org.mockito.ArgumentCaptor;
import org.optaplanner.core.api.score.buildin.bendablebigdecimal.BendableBigDecimalScore;
import org.optaplanner.core.api.solver.SolverJob;
import org.optaplanner.core.api.solver.SolverManager;
import org.optaplanner.core.config.solver.EnvironmentMode;
import org.optaplanner.core.config.solver.SolverConfig;
import org.optaplanner.core.config.solver.termination.TerminationConfig;
import org.slf4j.Logger;
import org.slf4j.LoggerFactory;

import static org.junit.jupiter.api.Assertions.assertEquals;
import static org.junit.jupiter.api.Assertions.assertFalse;
import static org.junit.jupiter.api.Assertions.assertNotEquals;
import static org.junit.jupiter.api.Assertions.assertNotNull;
import static org.junit.jupiter.api.Assertions.assertTrue;
import static org.mockito.ArgumentMatchers.any;
import static org.mockito.Mockito.atLeast;
import static org.mockito.Mockito.mock;
import static org.mockito.Mockito.verify;
import static org.mockito.Mockito.when;

class CounterfactualExplainerTest {

    final long predictionTimeOut = 10L;
    final TimeUnit predictionTimeUnit = TimeUnit.MINUTES;
    final Long steps = 30_000L;

    private static final Logger logger =
            LoggerFactory.getLogger(CounterfactualExplainerTest.class);

    private CounterfactualResult runCounterfactualSearch(Long randomSeed, List<Output> goal,
            List<Boolean> constraints,
            DataDomain dataDomain,
            List<Feature> features,
            PredictionProvider model) throws InterruptedException, ExecutionException, TimeoutException {
        final TerminationConfig terminationConfig = new TerminationConfig().withScoreCalculationCountLimit(steps);
        final SolverConfig solverConfig = CounterfactualConfigurationFactory
                .builder().withTerminationConfig(terminationConfig).build();
        solverConfig.setRandomSeed(randomSeed);
        solverConfig.setEnvironmentMode(EnvironmentMode.REPRODUCIBLE);
        final CounterfactualExplainer explainer = CounterfactualExplainer
                .builder()
                .withSolverConfig(solverConfig)
                .build();
        final PredictionInput input = new PredictionInput(features);
        PredictionOutput output = new PredictionOutput(goal);
        PredictionFeatureDomain domain = new PredictionFeatureDomain(dataDomain.getFeatureDomains());
        Prediction prediction =
                new CounterfactualPrediction(input, output, domain, constraints, null, UUID.randomUUID());
        return explainer.explainAsync(prediction, model)
                .get(predictionTimeOut, predictionTimeUnit);
    }

    @ParameterizedTest
    @ValueSource(ints = { 0, 1, 2 })
    void testNonEmptyInput(int seed) throws ExecutionException, InterruptedException, TimeoutException {
        Random random = new Random();
        random.setSeed(seed);

        final List<Output> goal = List.of(new Output("class", Type.BOOLEAN, new Value(false), 0.0d));
        List<Feature> features = new LinkedList<>();
        List<FeatureDomain> featureBoundaries = new LinkedList<>();
        List<Boolean> constraints = new LinkedList<>();
        for (int i = 0; i < 4; i++) {
            features.add(TestUtils.getMockedNumericFeature(i));
            featureBoundaries.add(NumericalFeatureDomain.create(0.0, 1000.0));
            constraints.add(false);
        }
        final TerminationConfig terminationConfig = new TerminationConfig().withScoreCalculationCountLimit(10L);
        // for the purpose of this test, only a few steps are necessary
        final SolverConfig solverConfig = CounterfactualConfigurationFactory
                .builder().withTerminationConfig(terminationConfig).build();
        solverConfig.setRandomSeed((long) seed);
        solverConfig.setEnvironmentMode(EnvironmentMode.REPRODUCIBLE);
        final CounterfactualExplainer counterfactualExplainer =
                CounterfactualExplainer
                        .builder()
                        .withSolverConfig(solverConfig)
                        .build();

        PredictionProvider model = TestUtils.getSumSkipModel(0);

        PredictionInput input = new PredictionInput(features);
        PredictionOutput output = new PredictionOutput(goal);
        Prediction prediction =
                new CounterfactualPrediction(input, output, new PredictionFeatureDomain(featureBoundaries), constraints, null,
                        UUID.randomUUID());

        final CounterfactualResult counterfactualResult = counterfactualExplainer.explainAsync(prediction, model)
                .get(Config.INSTANCE.getAsyncTimeout(), Config.INSTANCE.getAsyncTimeUnit());
        for (CounterfactualEntity entity : counterfactualResult.getEntities()) {
            logger.debug("Entity: {}", entity);
        }

        logger.debug("Outputs: {}", counterfactualResult.getOutput().get(0).getOutputs());
        assertNotNull(counterfactualResult);
        assertNotNull(counterfactualResult.getEntities());
    }

    @ParameterizedTest
    @ValueSource(ints = { 0, 1, 2 })
    void testCounterfactualMatch(int seed) throws ExecutionException, InterruptedException, TimeoutException {
        Random random = new Random();
        random.setSeed(seed);

        final List<Output> goal = List.of(new Output("inside", Type.BOOLEAN, new Value(true), 0.0d));
        List<Feature> features = new LinkedList<>();
        List<FeatureDomain> featureBoundaries = new LinkedList<>();
        List<Boolean> constraints = new LinkedList<>();
        features.add(FeatureFactory.newNumericalFeature("f-num1", 100.0));
        constraints.add(false);
        featureBoundaries.add(NumericalFeatureDomain.create(0.0, 1000.0));
        features.add(FeatureFactory.newNumericalFeature("f-num2", 150.0));
        constraints.add(false);
        featureBoundaries.add(NumericalFeatureDomain.create(0.0, 1000.0));
        features.add(FeatureFactory.newNumericalFeature("f-num3", 1.0));
        constraints.add(false);
        featureBoundaries.add(NumericalFeatureDomain.create(0.0, 1000.0));
        features.add(FeatureFactory.newNumericalFeature("f-num4", 2.0));
        constraints.add(false);
        featureBoundaries.add(NumericalFeatureDomain.create(0.0, 1000.0));

        final DataDomain dataDomain = new DataDomain(featureBoundaries);

        final double center = 500.0;
        final double epsilon = 10.0;

        final CounterfactualResult result =
                runCounterfactualSearch((long) seed, goal,
                        constraints,
                        dataDomain, features,
                        TestUtils.getSumThresholdModel(center, epsilon));

        double totalSum = 0;
        for (CounterfactualEntity entity : result.getEntities()) {
            totalSum += entity.asFeature().getValue().asNumber();
            logger.debug("Entity: {}", entity);
        }

        logger.debug("Outputs: {}", result.getOutput().get(0).getOutputs());

        assertTrue(totalSum <= center + epsilon);
        assertTrue(totalSum >= center - epsilon);
        assertTrue(result.isValid());
    }

    @ParameterizedTest
    @ValueSource(ints = { 0, 1, 2 })
    void testCounterfactualConstrainedMatchUnscaled(int seed)
            throws ExecutionException, InterruptedException, TimeoutException {
        Random random = new Random();
        random.setSeed(seed);

        final List<Output> goal = List.of(new Output("inside", Type.BOOLEAN, new Value(true), 0.0));

        List<Feature> features = new LinkedList<>();
        List<FeatureDomain> featureBoundaries = new LinkedList<>();
        List<Boolean> constraints = new LinkedList<>();
        features.add(FeatureFactory.newNumericalFeature("f-num1", 100.0));
        constraints.add(true);
        featureBoundaries.add(EmptyFeatureDomain.create());
        features.add(FeatureFactory.newNumericalFeature("f-num2", 100.0));
        constraints.add(false);
        featureBoundaries.add(NumericalFeatureDomain.create(0.0, 1000.0));
        features.add(FeatureFactory.newNumericalFeature("f-num3", 100.0));
        constraints.add(false);
        featureBoundaries.add(NumericalFeatureDomain.create(0.0, 1000.0));
        features.add(FeatureFactory.newNumericalFeature("f-num4", 100.0));
        constraints.add(true);
        featureBoundaries.add(EmptyFeatureDomain.create());

        final DataDomain dataDomain = new DataDomain(featureBoundaries);

        final double center = 500.0;
        final double epsilon = 10.0;

        final CounterfactualResult result =
                runCounterfactualSearch((long) seed, goal,
                        constraints,
                        dataDomain, features,
                        TestUtils.getSumThresholdModel(center, epsilon));

        final List<CounterfactualEntity> counterfactualEntities = result.getEntities();
        double totalSum = 0;
        for (CounterfactualEntity entity : counterfactualEntities) {
            totalSum += entity.asFeature().getValue().asNumber();
            logger.debug("Entity: {}", entity);
        }
        assertFalse(counterfactualEntities.get(0).isChanged());
        assertFalse(counterfactualEntities.get(3).isChanged());
        assertTrue(totalSum <= center + epsilon);
        assertTrue(totalSum >= center - epsilon);
        assertTrue(result.isValid());
    }

    @ParameterizedTest
    @ValueSource(ints = { 0, 1, 2 })
    void testCounterfactualConstrainedMatchScaled(int seed) throws ExecutionException, InterruptedException, TimeoutException {
        Random random = new Random();
        random.setSeed(seed);
        final List<Output> goal = List.of(new Output("inside", Type.BOOLEAN, new Value(true), 0.0d));

        List<Feature> features = new LinkedList<>();
        List<FeatureDomain> featureBoundaries = new LinkedList<>();
        List<Boolean> constraints = new LinkedList<>();
        List<FeatureDistribution> featureDistributions = new LinkedList<>();

        final Feature fnum1 = FeatureFactory.newNumericalFeature("f-num1", 100.0);
        features.add(fnum1);
        constraints.add(true);
        featureBoundaries.add(EmptyFeatureDomain.create());
        featureDistributions.add(new NumericFeatureDistribution(fnum1, (new NormalDistribution(500, 1.1)).sample(1000)));

        final Feature fnum2 = FeatureFactory.newNumericalFeature("f-num2", 100.0);
        features.add(fnum2);
        constraints.add(false);
        featureBoundaries.add(NumericalFeatureDomain.create(0.0, 1000.0));
        featureDistributions.add(new NumericFeatureDistribution(fnum2, (new NormalDistribution(430.0, 1.7)).sample(1000)));

        final Feature fnum3 = FeatureFactory.newNumericalFeature("f-num3", 100.0);
        features.add(fnum3);
        constraints.add(false);
        featureBoundaries.add(NumericalFeatureDomain.create(0.0, 1000.0));
        featureDistributions.add(new NumericFeatureDistribution(fnum3, (new NormalDistribution(470.0, 2.9)).sample(1000)));

        final Feature fnum4 = FeatureFactory.newNumericalFeature("f-num4", 100.0);
        features.add(fnum4);
        constraints.add(true);
        featureBoundaries.add(EmptyFeatureDomain.create());
        featureDistributions.add(new NumericFeatureDistribution(fnum4, (new NormalDistribution(2390.0, 0.3)).sample(1000)));

        final DataDomain dataDomain = new DataDomain(featureBoundaries);

        final double center = 500.0;
        final double epsilon = 10.0;

        final CounterfactualResult result =
                runCounterfactualSearch((long) seed, goal,
                        constraints,
                        dataDomain, features,
                        TestUtils.getSumThresholdModel(center, epsilon));

        final List<CounterfactualEntity> counterfactualEntities = result.getEntities();

        double totalSum = 0;
        for (CounterfactualEntity entity : counterfactualEntities) {
            totalSum += entity.asFeature().getValue().asNumber();
            logger.debug("Entity: {}", entity);
        }
        assertFalse(counterfactualEntities.get(0).isChanged());
        assertFalse(counterfactualEntities.get(3).isChanged());
        assertTrue(totalSum <= center + epsilon);
        assertTrue(totalSum >= center - epsilon);
        assertTrue(result.isValid());
    }

    @ParameterizedTest
    @ValueSource(ints = { 0, 1, 2 })
    void testCounterfactualBoolean(int seed) throws ExecutionException, InterruptedException, TimeoutException {
        Random random = new Random();
        random.setSeed(seed);
        final List<Output> goal = List.of(new Output("inside", Type.BOOLEAN, new Value(true), 0.0d));

        List<Feature> features = new LinkedList<>();
        List<FeatureDomain> featureBoundaries = new LinkedList<>();
        List<Boolean> constraints = new LinkedList<>();
        for (int i = 0; i < 4; i++) {
            features.add(TestUtils.getMockedNumericFeature(i));
            featureBoundaries.add(NumericalFeatureDomain.create(0.0, 1000.0));
            constraints.add(false);
        }
        features.add(FeatureFactory.newBooleanFeature("f-bool", true));
        featureBoundaries.add(EmptyFeatureDomain.create());
        constraints.add(false);
        // add a constraint
        constraints.set(2, true);
        final DataDomain dataDomain = new DataDomain(featureBoundaries);

        final double center = 500.0;
        final double epsilon = 10.0;

        final CounterfactualResult result =
                runCounterfactualSearch((long) seed, goal,
                        constraints,
                        dataDomain, features,
                        TestUtils.getSumThresholdModel(center, epsilon));

        final List<CounterfactualEntity> counterfactualEntities = result.getEntities();

        double totalSum = 0;
        for (CounterfactualEntity entity : counterfactualEntities) {
            totalSum += entity.asFeature().getValue().asNumber();
            logger.debug("Entity: {}", entity);
        }
        assertFalse(counterfactualEntities.get(2).isChanged());
        assertTrue(totalSum <= center + epsilon);
        assertTrue(totalSum >= center - epsilon);
        assertTrue(result.isValid());
    }

    @ParameterizedTest
    @ValueSource(ints = { 0, 1, 2 })
    void testCounterfactualCategorical(int seed) throws ExecutionException, InterruptedException, TimeoutException {
        Random random = new Random();
        random.setSeed(seed);
        final List<Output> goal = List.of(new Output("result", Type.NUMBER, new Value(25.0), 0.0d));

        List<Feature> features = new LinkedList<>();
        List<FeatureDomain> featureBoundaries = new LinkedList<>();
        List<Boolean> constraints = new LinkedList<>();
        features.add(FeatureFactory.newNumericalFeature("x-1", 5.0));
        featureBoundaries.add(NumericalFeatureDomain.create(0.0, 100.0));
        constraints.add(false);
        features.add(FeatureFactory.newNumericalFeature("x-2", 40.0));
        featureBoundaries.add(NumericalFeatureDomain.create(0.0, 100.0));
        constraints.add(false);
        features.add(FeatureFactory.newCategoricalFeature("operand", "*"));
        featureBoundaries.add(CategoricalFeatureDomain.create("+", "-", "/", "*"));
        constraints.add(false);
        final DataDomain dataDomain = new DataDomain(featureBoundaries);

        final CounterfactualResult result =
                runCounterfactualSearch((long) seed, goal,
                        constraints,
                        dataDomain, features,
                        TestUtils.getSymbolicArithmeticModel());

        final List<CounterfactualEntity> counterfactualEntities = result.getEntities();

        Stream<Feature> counterfactualFeatures = counterfactualEntities
                .stream()
                .map(CounterfactualEntity::asFeature);
        String operand = counterfactualFeatures
                .filter(feature -> feature.getName().equals("operand"))
                .findFirst()
                .get()
                .getValue()
                .asString();

        List<Feature> numericalFeatures = counterfactualEntities
                .stream()
                .map(CounterfactualEntity::asFeature)
                .filter(feature -> !feature.getName().equals("operand"))
                .collect(Collectors.toList());

        double opResult = 0.0;
        for (Feature feature : numericalFeatures) {
            switch (operand) {
                case "+":
                    opResult += feature.getValue().asNumber();
                    break;
                case "-":
                    opResult -= feature.getValue().asNumber();
                    break;
                case "*":
                    opResult *= feature.getValue().asNumber();
                    break;
                case "/":
                    opResult /= feature.getValue().asNumber();
                    break;
            }
        }
        final double epsilon = 0.1;
        assertTrue(opResult <= 25.0 + epsilon);
        assertTrue(opResult >= 25.0 - epsilon);
    }

    @ParameterizedTest
    @ValueSource(ints = { 0, 1, 2 })
    void testCounterfactualMatchThreshold(int seed) throws ExecutionException, InterruptedException, TimeoutException {
        Random random = new Random();
        random.setSeed(seed);
        final double scoreThreshold = 0.9;

        final List<Output> goal = List.of(new Output("inside", Type.BOOLEAN, new Value(true), scoreThreshold));

        List<Feature> features = new LinkedList<>();
        List<FeatureDomain> featureBoundaries = new LinkedList<>();
        List<Boolean> constraints = new LinkedList<>();
        features.add(FeatureFactory.newNumericalFeature("f-num1", 100.0));
        constraints.add(false);
        featureBoundaries.add(NumericalFeatureDomain.create(0.0, 1000.0));
        features.add(FeatureFactory.newNumericalFeature("f-num2", 100.0));
        constraints.add(false);
        featureBoundaries.add(NumericalFeatureDomain.create(0.0, 1000.0));
        features.add(FeatureFactory.newNumericalFeature("f-num3", 100.0));
        constraints.add(false);
        featureBoundaries.add(NumericalFeatureDomain.create(0.0, 1000.0));
        features.add(FeatureFactory.newNumericalFeature("f-num4", 100.0));
        constraints.add(false);
        featureBoundaries.add(NumericalFeatureDomain.create(0.0, 1000.0));

        final DataDomain dataDomain = new DataDomain(featureBoundaries);

        final double center = 500.0;
        final double epsilon = 10.0;

        final PredictionProvider model = TestUtils.getSumThresholdModel(center, epsilon);

        final CounterfactualResult result =
                runCounterfactualSearch((long) seed, goal,
                        constraints,
                        dataDomain, features,
                        model);

        final List<CounterfactualEntity> counterfactualEntities = result.getEntities();

        double totalSum = 0;
        for (CounterfactualEntity entity : counterfactualEntities) {
            totalSum += entity.asFeature().getValue().asNumber();
            logger.debug("Entity: {}", entity);
        }
        assertTrue(totalSum <= center + epsilon);
        assertTrue(totalSum >= center - epsilon);

        final List<Feature> cfFeatures =
                counterfactualEntities.stream().map(CounterfactualEntity::asFeature).collect(Collectors.toList());
        final PredictionInput cfInput = new PredictionInput(cfFeatures);
        final PredictionOutput cfOutput = model.predictAsync(List.of(cfInput))
                .get(Config.INSTANCE.getAsyncTimeout(), Config.INSTANCE.getAsyncTimeUnit())
                .get(0);

        final double predictionScore = cfOutput.getOutputs().get(0).getScore();
        logger.debug("Prediction score: {}", predictionScore);
        assertTrue(predictionScore >= scoreThreshold);
        assertTrue(result.isValid());
    }

    @ParameterizedTest
    @ValueSource(ints = { 0, 1, 2 })
    void testCounterfactualMatchNoThreshold(int seed) throws ExecutionException, InterruptedException, TimeoutException {
        Random random = new Random();
        random.setSeed(seed);
        final double scoreThreshold = 0.0;

        final List<Output> goal = List.of(new Output("inside", Type.BOOLEAN, new Value(true), scoreThreshold));

        List<Feature> features = new LinkedList<>();
        List<FeatureDomain> featureBoundaries = new LinkedList<>();
        List<Boolean> constraints = new LinkedList<>();
        features.add(FeatureFactory.newNumericalFeature("f-num1", 100.0));
        constraints.add(false);
        featureBoundaries.add(NumericalFeatureDomain.create(0.0, 1000.0));
        features.add(FeatureFactory.newNumericalFeature("f-num2", 100.0));
        constraints.add(false);
        featureBoundaries.add(NumericalFeatureDomain.create(0.0, 1000.0));
        features.add(FeatureFactory.newNumericalFeature("f-num3", 100.0));
        constraints.add(false);
        featureBoundaries.add(NumericalFeatureDomain.create(0.0, 1000.0));
        features.add(FeatureFactory.newNumericalFeature("f-num4", 100.0));
        constraints.add(false);
        featureBoundaries.add(NumericalFeatureDomain.create(0.0, 1000.0));

        final DataDomain dataDomain = new DataDomain(featureBoundaries);

        final double center = 500.0;
        final double epsilon = 10.0;

        final PredictionProvider model = TestUtils.getSumThresholdModel(center, epsilon);
        final CounterfactualResult result =
                runCounterfactualSearch((long) seed, goal,
                        constraints,
                        dataDomain, features,
                        model);
        final List<CounterfactualEntity> counterfactualEntities = result.getEntities();

        double totalSum = 0;
        for (CounterfactualEntity entity : counterfactualEntities) {
            totalSum += entity.asFeature().getValue().asNumber();
            logger.debug("Entity: {}", entity);
        }
        assertTrue(totalSum <= center + epsilon);
        assertTrue(totalSum >= center - epsilon);

        final List<Feature> cfFeatures =
                counterfactualEntities.stream().map(CounterfactualEntity::asFeature).collect(Collectors.toList());
        final PredictionInput cfInput = new PredictionInput(cfFeatures);
        final PredictionOutput cfOutput = model.predictAsync(List.of(cfInput))
                .get(Config.INSTANCE.getAsyncTimeout(), Config.INSTANCE.getAsyncTimeUnit())
                .get(0);

        final double predictionScore = cfOutput.getOutputs().get(0).getScore();
        logger.debug("Prediction score: {}", predictionScore);
        assertTrue(predictionScore < 0.5);
        assertTrue(result.isValid());
    }

    @ParameterizedTest
    @ValueSource(ints = { 0, 1, 2 })
    void testNoCounterfactualPossible(int seed)
            throws ExecutionException, InterruptedException, TimeoutException {
        Random random = new Random();
        random.setSeed(seed);
        final PerturbationContext perturbationContext = new PerturbationContext(random, 4);
        final List<Output> goal = List.of(new Output("inside", Type.BOOLEAN, new Value(true), 0.0));

        List<Feature> features = new LinkedList<>();
        List<FeatureDomain> featureBoundaries = new LinkedList<>();
        List<Boolean> constraints = new LinkedList<>();
        features.add(FeatureFactory.newNumericalFeature("f-num1", 1.0));
        constraints.add(true);
        featureBoundaries.add(EmptyFeatureDomain.create());
        features.add(FeatureFactory.newNumericalFeature("f-num2", 1.0));
        constraints.add(false);
        featureBoundaries.add(NumericalFeatureDomain.create(0.0, 2.0));
        features.add(FeatureFactory.newNumericalFeature("f-num3", 1.0));
        constraints.add(false);
        featureBoundaries.add(NumericalFeatureDomain.create(0.0, 2.0));
        features.add(FeatureFactory.newNumericalFeature("f-num4", 1.0));
        constraints.add(true);
        featureBoundaries.add(EmptyFeatureDomain.create());

        final DataDomain dataDomain = new DataDomain(featureBoundaries);

        final double center = 500.0;
        final double epsilon = 1.0;

        List<Feature> perturbedFeatures = DataUtils.perturbFeatures(features, perturbationContext);

        final CounterfactualResult result =
                runCounterfactualSearch((long) seed, goal,
                        constraints,
                        dataDomain, perturbedFeatures,
                        TestUtils.getSumThresholdModel(center, epsilon));

        assertFalse(result.isValid());
    }

    @ParameterizedTest
    @ValueSource(ints = { 0, 1, 2 })
    void testConsumers(int seed) throws ExecutionException, InterruptedException, TimeoutException {
        Random random = new Random();
        random.setSeed(seed);

        final List<Output> goal = List.of(new Output("inside", Type.BOOLEAN, new Value(true), 0.9));

        List<Feature> features = new LinkedList<>();
        List<FeatureDomain> featureBoundaries = new LinkedList<>();
        List<Boolean> constraints = new LinkedList<>();
        features.add(FeatureFactory.newNumericalFeature("f-num1", 10.0));
        constraints.add(false);
        featureBoundaries.add(NumericalFeatureDomain.create(0.0, 1000.0));
        features.add(FeatureFactory.newNumericalFeature("f-num2", 10.0));
        constraints.add(false);
        featureBoundaries.add(NumericalFeatureDomain.create(0.0, 1000.0));
        features.add(FeatureFactory.newNumericalFeature("f-num3", 10.0));
        constraints.add(false);
        featureBoundaries.add(NumericalFeatureDomain.create(0.0, 1000.0));
        features.add(FeatureFactory.newNumericalFeature("f-num4", 10.0));
        constraints.add(false);
        featureBoundaries.add(NumericalFeatureDomain.create(0.0, 1000.0));

        final TerminationConfig terminationConfig = new TerminationConfig().withScoreCalculationCountLimit(10_000L);
        // for the purpose of this test, only a few steps are necessary
        final SolverConfig solverConfig = CounterfactualConfigurationFactory
                .builder().withTerminationConfig(terminationConfig).build();
        solverConfig.setRandomSeed((long) seed);
        solverConfig.setEnvironmentMode(EnvironmentMode.REPRODUCIBLE);

        @SuppressWarnings("unchecked")
        final Consumer<CounterfactualResult> assertIntermediateCounterfactualNotNull = mock(Consumer.class);
        final CounterfactualExplainer counterfactualExplainer =
                CounterfactualExplainer
                        .builder()
                        .withSolverConfig(solverConfig)
                        .build();

        PredictionInput input = new PredictionInput(features);

        final double center = 400.0;
        final double epsilon = 10.0;
        final PredictionProvider model = TestUtils.getSumThresholdModel(center, epsilon);

        PredictionOutput output = new PredictionOutput(goal);
        Prediction prediction = new CounterfactualPrediction(input,
                output,
                new PredictionFeatureDomain(featureBoundaries),
                constraints,
                null,
                UUID.randomUUID());
        final CounterfactualResult counterfactualResult =
                counterfactualExplainer.explainAsync(prediction, model, assertIntermediateCounterfactualNotNull)
                        .get(Config.INSTANCE.getAsyncTimeout(), Config.INSTANCE.getAsyncTimeUnit());
        for (CounterfactualEntity entity : counterfactualResult.getEntities()) {
            logger.debug("Entity: {}", entity);
        }

        logger.debug("Outputs: {}", counterfactualResult.getOutput().get(0).getOutputs());
        // At least one intermediate result is generated
        verify(assertIntermediateCounterfactualNotNull, atLeast(1)).accept(any());
    }

    @ParameterizedTest
    @ValueSource(ints = { 1, 2, 3, 5, 8 })
    @SuppressWarnings("unchecked")
    void testSequenceIds(int numberOfIntermediateSolutions) throws ExecutionException, InterruptedException, TimeoutException {
        final List<Long> sequenceIds = new ArrayList<>();
        final Consumer<CounterfactualResult> captureSequenceIds = counterfactual -> {
            sequenceIds.add(counterfactual.getSequenceId());
        };

        ArgumentCaptor<Consumer<CounterfactualSolution>> intermediateSolutionConsumerCaptor =
                ArgumentCaptor.forClass(Consumer.class);

        //Mock SolverManager and SolverJob to guarantee deterministic test behaviour
        SolverManager<CounterfactualSolution, UUID> solverManager = mock(SolverManager.class);
        SolverJob<CounterfactualSolution, UUID> solverJob = mock(SolverJob.class);
        CounterfactualSolution solution = mock(CounterfactualSolution.class);
        BendableBigDecimalScore score = BendableBigDecimalScore.zero(0, 0);
        when(solverManager.solveAndListen(any(), any(), any(), any())).thenReturn(solverJob);
        when(solverJob.getFinalBestSolution()).thenReturn(solution);
        when(solution.getScore()).thenReturn(score);

        //Setup Explainer
        final CounterfactualExplainer counterfactualExplainer =
                CounterfactualExplainer
                        .builder()
                        .withSolverManagerFactory(solverConfig -> solverManager)
                        .build();

        //Setup mock model, what it does is not important
        Prediction prediction = new CounterfactualPrediction(new PredictionInput(Collections.emptyList()),
                new PredictionOutput(Collections.emptyList()),
                new PredictionFeatureDomain(Collections.emptyList()),
                Collections.emptyList(),
                null,
                UUID.randomUUID());

        CounterfactualResult result = counterfactualExplainer.explainAsync(prediction,
                (List<PredictionInput> inputs) -> CompletableFuture.completedFuture(Collections.emptyList()),
                captureSequenceIds)
                .get(Config.INSTANCE.getAsyncTimeout(),
                        Config.INSTANCE.getAsyncTimeUnit());

        verify(solverManager).solveAndListen(any(), any(), intermediateSolutionConsumerCaptor.capture(), any());
        Consumer<CounterfactualSolution> intermediateSolutionConsumer = intermediateSolutionConsumerCaptor.getValue();

        //Mock the intermediate Solution callback being invoked
        IntStream.range(0, numberOfIntermediateSolutions).forEach(i -> {
            CounterfactualSolution intermediate = mock(CounterfactualSolution.class);
            BendableBigDecimalScore intermediateScore = BendableBigDecimalScore.zero(0, 0);
            when(intermediate.getScore()).thenReturn(intermediateScore);
            intermediateSolutionConsumer.accept(intermediate);
        });

        //The final and intermediate Solutions should all have unique Sequence Ids.
        sequenceIds.add(result.getSequenceId());
        assertEquals(numberOfIntermediateSolutions + 1, sequenceIds.size());
        assertEquals(numberOfIntermediateSolutions + 1, (int) sequenceIds.stream().distinct().count());
    }

    @ParameterizedTest
    @ValueSource(ints = { 0, 1, 2 })
    void testIntermediateUniqueIds(int seed) throws ExecutionException, InterruptedException, TimeoutException {
        Random random = new Random();
        random.setSeed(seed);

        final List<Output> goal = List.of(new Output("inside", Type.BOOLEAN, new Value(true), 0.9));

        List<Feature> features = new LinkedList<>();
        List<FeatureDomain> featureBoundaries = new LinkedList<>();
        List<Boolean> constraints = new LinkedList<>();
        features.add(FeatureFactory.newNumericalFeature("f-num1", 10.0));
        constraints.add(false);
        featureBoundaries.add(NumericalFeatureDomain.create(0.0, 1000.0));
        features.add(FeatureFactory.newNumericalFeature("f-num2", 10.0));
        constraints.add(false);
        featureBoundaries.add(NumericalFeatureDomain.create(0.0, 1000.0));
        features.add(FeatureFactory.newNumericalFeature("f-num3", 10.0));
        constraints.add(false);
        featureBoundaries.add(NumericalFeatureDomain.create(0.0, 1000.0));
        features.add(FeatureFactory.newNumericalFeature("f-num4", 10.0));
        constraints.add(false);
        featureBoundaries.add(NumericalFeatureDomain.create(0.0, 1000.0));

        final double center = 400.0;
        final double epsilon = 10.0;

        PredictionProvider model = TestUtils.getSumThresholdModel(center, epsilon);

        final TerminationConfig terminationConfig =
                new TerminationConfig().withBestScoreFeasible(true).withScoreCalculationCountLimit(10_000L);
        final SolverConfig solverConfig = CounterfactualConfigurationFactory
                .builder().withTerminationConfig(terminationConfig).build();

        solverConfig.setRandomSeed((long) seed);
        solverConfig.setEnvironmentMode(EnvironmentMode.REPRODUCIBLE);

        final List<UUID> intermediateIds = new ArrayList<>();
        final List<UUID> executionIds = new ArrayList<>();

        final Consumer<CounterfactualResult> captureIntermediateIds = counterfactual -> {
            intermediateIds.add(counterfactual.getSolutionId());
        };

        final Consumer<CounterfactualResult> captureExecutionIds = counterfactual -> {
            executionIds.add(counterfactual.getExecutionId());
        };

        final CounterfactualExplainer counterfactualExplainer =
                CounterfactualExplainer
                        .builder()
                        .withSolverConfig(solverConfig)
                        .build();

        PredictionInput input = new PredictionInput(features);
        PredictionOutput output = new PredictionOutput(goal);
        final UUID executionId = UUID.randomUUID();
        Prediction prediction = new CounterfactualPrediction(input, output, new PredictionFeatureDomain(featureBoundaries),
                constraints, null, executionId);
        final CounterfactualResult counterfactualResult =
                counterfactualExplainer.explainAsync(prediction, model, captureIntermediateIds.andThen(captureExecutionIds))
                        .get(Config.INSTANCE.getAsyncTimeout(), Config.INSTANCE.getAsyncTimeUnit());

        for (CounterfactualEntity entity : counterfactualResult.getEntities()) {
            logger.debug("Entity: {}", entity);
        }

        // all intermediate Ids must be distinct
        assertEquals((int) intermediateIds.stream().distinct().count(), intermediateIds.size());
        assertEquals(1, (int) executionIds.stream().distinct().count());
<<<<<<< HEAD
=======
        assertEquals(executionIds.get(0), executionId);
    }

    @ParameterizedTest
    @ValueSource(ints = { 0, 1, 2 })
    void testFinalUniqueIds(int seed) throws ExecutionException, InterruptedException, TimeoutException {
        Random random = new Random();
        random.setSeed(seed);

        final List<Output> goal = List.of(new Output("inside", Type.BOOLEAN, new Value(true), 0.9));

        List<Feature> features = new LinkedList<>();
        List<FeatureDomain> featureBoundaries = new LinkedList<>();
        List<Boolean> constraints = new LinkedList<>();
        features.add(FeatureFactory.newNumericalFeature("f-num1", 10.0));
        constraints.add(false);
        featureBoundaries.add(NumericalFeatureDomain.create(0.0, 10000.0));
        features.add(FeatureFactory.newNumericalFeature("f-num2", 10.0));
        constraints.add(false);
        featureBoundaries.add(NumericalFeatureDomain.create(0.0, 10000.0));
        features.add(FeatureFactory.newNumericalFeature("f-num3", 10.0));
        constraints.add(false);
        featureBoundaries.add(NumericalFeatureDomain.create(0.0, 10000.0));
        features.add(FeatureFactory.newNumericalFeature("f-num4", 10.0));
        constraints.add(false);
        featureBoundaries.add(NumericalFeatureDomain.create(0.0, 10000.0));

        final double center = 400.0;
        final double epsilon = 10;

        PredictionProvider model = TestUtils.getSumThresholdModel(center, epsilon);

        final TerminationConfig terminationConfig =
                new TerminationConfig().withBestScoreFeasible(true).withScoreCalculationCountLimit(10_000L);
        final SolverConfig solverConfig = CounterfactualConfigurationFactory
                .builder().withTerminationConfig(terminationConfig).build();

        solverConfig.setRandomSeed((long) seed);
        solverConfig.setEnvironmentMode(EnvironmentMode.REPRODUCIBLE);

        final List<UUID> intermediateIds = new ArrayList<>();
        final List<UUID> executionIds = new ArrayList<>();

        final Consumer<CounterfactualResult> captureIntermediateIds = counterfactual -> {
            intermediateIds.add(counterfactual.getSolutionId());
        };

        final Consumer<CounterfactualResult> captureExecutionIds = counterfactual -> {
            executionIds.add(counterfactual.getExecutionId());
        };

        final CounterfactualExplainer counterfactualExplainer =
                CounterfactualExplainer
                        .builder()
                        .withSolverConfig(solverConfig)
                        .build();

        PredictionInput input = new PredictionInput(features);
        PredictionOutput output = new PredictionOutput(goal);
        final UUID executionId = UUID.randomUUID();
        Prediction prediction = new CounterfactualPrediction(input, output, new PredictionFeatureDomain(featureBoundaries),
                constraints, null, executionId);
        final CounterfactualResult counterfactualResult =
                counterfactualExplainer.explainAsync(prediction, model, captureIntermediateIds.andThen(captureExecutionIds))
                        .get(Config.INSTANCE.getAsyncTimeout(), Config.INSTANCE.getAsyncTimeUnit());

        for (CounterfactualEntity entity : counterfactualResult.getEntities()) {
            logger.debug("Entity: {}", entity);
        }

        // All intermediate ids should be unique
        assertEquals((int) intermediateIds.stream().distinct().count(), intermediateIds.size());
        // There should be at least one intermediate id
        assertTrue(intermediateIds.size() > 0);
        // There should be at least one execution id
        assertTrue(executionIds.size() > 0);
        // We should have the same number of execution ids as intermediate ids (captured from intermediate results)
        assertEquals(executionIds.size(), intermediateIds.size());
        // All execution ids should be the same
        assertEquals(1, (int) executionIds.stream().distinct().count());
        // The last intermediate id must be different from the final result id
        assertNotEquals(intermediateIds.get(intermediateIds.size() - 1), counterfactualResult.getSolutionId());
        // Captured execution ids should be the same as the one provided
>>>>>>> f1135116
        assertEquals(executionIds.get(0), executionId);
    }

    /**
     * The test rationale is to find the solution to (f-num1 + f-num2 = 10), for f-num1 with an initial
     * value of 0 and f-num2 with an initial value of 5 and both varying in [0, 10].
     * All the possible solutions will have the same distance, but the sparsity
     * criteria will select the ones which leave one of the inputs (either f-num1 or f-num2) unchanged.
     *
     * @param seed
     * @throws ExecutionException
     * @throws InterruptedException
     * @throws TimeoutException
     */
    @ParameterizedTest
    @ValueSource(ints = { 0, 1, 2, 3, 4 })
    void testSparsity(int seed)
            throws ExecutionException, InterruptedException, TimeoutException {
        Random random = new Random();
        random.setSeed(seed);
        final List<Output> goal = List.of(new Output("inside", Type.BOOLEAN, new Value(true), 0.0));

        List<Feature> features = new ArrayList<>();
        List<FeatureDomain> featureBoundaries = new ArrayList<>();
        List<Boolean> constraints = new ArrayList<>();
        features.add(FeatureFactory.newNumericalFeature("f-num1", 0));
        featureBoundaries.add(NumericalFeatureDomain.create(0, 10));
        constraints.add(false);
        featureBoundaries.add(NumericalFeatureDomain.create(0, 10));
        features.add(FeatureFactory.newNumericalFeature("f-num2", 5));
        constraints.add(false);
        final DataDomain dataDomain = new DataDomain(featureBoundaries);

        final double center = 10.0;
        final double epsilon = 0.1;

        final CounterfactualResult result =
                runCounterfactualSearch((long) seed, goal,
                        constraints,
                        dataDomain, features,
                        TestUtils.getSumThresholdModel(center, epsilon));

        assertTrue(!result.getEntities().get(0).isChanged() || !result.getEntities().get(1).isChanged());
        assertTrue(result.isValid());
    }
}<|MERGE_RESOLUTION|>--- conflicted
+++ resolved
@@ -777,8 +777,6 @@
         // all intermediate Ids must be distinct
         assertEquals((int) intermediateIds.stream().distinct().count(), intermediateIds.size());
         assertEquals(1, (int) executionIds.stream().distinct().count());
-<<<<<<< HEAD
-=======
         assertEquals(executionIds.get(0), executionId);
     }
 
@@ -862,7 +860,6 @@
         // The last intermediate id must be different from the final result id
         assertNotEquals(intermediateIds.get(intermediateIds.size() - 1), counterfactualResult.getSolutionId());
         // Captured execution ids should be the same as the one provided
->>>>>>> f1135116
         assertEquals(executionIds.get(0), executionId);
     }
 
