--- conflicted
+++ resolved
@@ -577,7 +577,61 @@
         assertFalse(result.isValid());
     }
 
-<<<<<<< HEAD
+    @ParameterizedTest
+    @ValueSource(ints = { 0, 1, 2, 3, 4 })
+    void testConsumers(int seed) throws ExecutionException, InterruptedException, TimeoutException {
+        Random random = new Random();
+        random.setSeed(seed);
+
+        final List<Output> goal = List.of(new Output("class", Type.BOOLEAN, new Value(false), 0.0d));
+        List<Feature> features = new LinkedList<>();
+        List<FeatureDomain> featureBoundaries = new LinkedList<>();
+        List<Boolean> constraints = new LinkedList<>();
+        for (int i = 0; i < 4; i++) {
+            features.add(TestUtils.getMockedNumericFeature(i));
+            featureBoundaries.add(NumericalFeatureDomain.create(0.0, 1000.0));
+            constraints.add(false);
+        }
+        final DataDomain dataDomain = new DataDomain(featureBoundaries);
+        final TerminationConfig terminationConfig = new TerminationConfig().withScoreCalculationCountLimit(10L);
+        // for the purpose of this test, only a few steps are necessary
+        final SolverConfig solverConfig = CounterfactualConfigurationFactory
+                .builder().withTerminationConfig(terminationConfig).build();
+        solverConfig.setRandomSeed((long) seed);
+        solverConfig.setEnvironmentMode(EnvironmentMode.REPRODUCIBLE);
+
+        final AtomicBoolean finalConsumerCalled = new AtomicBoolean(false);
+
+        final Consumer<CounterfactualSolution> assertIntermediateCounterfactualNotNull = counterfactual -> {
+        };
+
+        final Consumer<CounterfactualSolution> assertFinalCounterfactualNotNull =
+                counterfactual -> finalConsumerCalled.set(true);
+
+        final CounterfactualExplainer counterfactualExplainer =
+                CounterfactualExplainer
+                        .builder(goal, constraints, dataDomain)
+                        .withSolverConfig(solverConfig)
+                        .withIntermediateConsumer(assertIntermediateCounterfactualNotNull)
+                        .withFinalConsumer(assertFinalCounterfactualNotNull)
+                        .build();
+
+        PredictionInput input = new PredictionInput(features);
+        PredictionProvider model = TestUtils.getSumSkipModel(0);
+        PredictionOutput output = model.predictAsync(List.of(input))
+                .get(predictionTimeOut, predictionTimeUnit)
+                .get(0);
+        Prediction prediction = new Prediction(input, output);
+        final CounterfactualResult counterfactualResult = counterfactualExplainer.explainAsync(prediction, model)
+                .get(Config.INSTANCE.getAsyncTimeout(), Config.INSTANCE.getAsyncTimeUnit());
+        for (CounterfactualEntity entity : counterfactualResult.getEntities()) {
+            logger.debug("Entity: {}", entity);
+        }
+
+        logger.debug("Outputs: {}", counterfactualResult.getOutput().get(0).getOutputs());
+        assertTrue(finalConsumerCalled.get());
+    }
+
     /**
      * The test rationale is to is find the solution to (f-num1 + f-num2 = 10), for f-num1 and
      * f-num2 in [0, 10]. All the possible solutions will have the distance, but the sparsity
@@ -618,60 +672,5 @@
 
         assertTrue(!result.getEntities().get(0).isChanged() || !result.getEntities().get(1).isChanged());
         assertTrue(result.isValid());
-=======
-    @ParameterizedTest
-    @ValueSource(ints = { 0, 1, 2, 3, 4 })
-    void testConsumers(int seed) throws ExecutionException, InterruptedException, TimeoutException {
-        Random random = new Random();
-        random.setSeed(seed);
-
-        final List<Output> goal = List.of(new Output("class", Type.BOOLEAN, new Value(false), 0.0d));
-        List<Feature> features = new LinkedList<>();
-        List<FeatureDomain> featureBoundaries = new LinkedList<>();
-        List<Boolean> constraints = new LinkedList<>();
-        for (int i = 0; i < 4; i++) {
-            features.add(TestUtils.getMockedNumericFeature(i));
-            featureBoundaries.add(NumericalFeatureDomain.create(0.0, 1000.0));
-            constraints.add(false);
-        }
-        final DataDomain dataDomain = new DataDomain(featureBoundaries);
-        final TerminationConfig terminationConfig = new TerminationConfig().withScoreCalculationCountLimit(10L);
-        // for the purpose of this test, only a few steps are necessary
-        final SolverConfig solverConfig = CounterfactualConfigurationFactory
-                .builder().withTerminationConfig(terminationConfig).build();
-        solverConfig.setRandomSeed((long) seed);
-        solverConfig.setEnvironmentMode(EnvironmentMode.REPRODUCIBLE);
-
-        final AtomicBoolean finalConsumerCalled = new AtomicBoolean(false);
-
-        final Consumer<CounterfactualSolution> assertIntermediateCounterfactualNotNull = counterfactual -> {
-        };
-
-        final Consumer<CounterfactualSolution> assertFinalCounterfactualNotNull =
-                counterfactual -> finalConsumerCalled.set(true);
-
-        final CounterfactualExplainer counterfactualExplainer =
-                CounterfactualExplainer
-                        .builder(goal, constraints, dataDomain)
-                        .withSolverConfig(solverConfig)
-                        .withIntermediateConsumer(assertIntermediateCounterfactualNotNull)
-                        .withFinalConsumer(assertFinalCounterfactualNotNull)
-                        .build();
-
-        PredictionInput input = new PredictionInput(features);
-        PredictionProvider model = TestUtils.getSumSkipModel(0);
-        PredictionOutput output = model.predictAsync(List.of(input))
-                .get(predictionTimeOut, predictionTimeUnit)
-                .get(0);
-        Prediction prediction = new Prediction(input, output);
-        final CounterfactualResult counterfactualResult = counterfactualExplainer.explainAsync(prediction, model)
-                .get(Config.INSTANCE.getAsyncTimeout(), Config.INSTANCE.getAsyncTimeUnit());
-        for (CounterfactualEntity entity : counterfactualResult.getEntities()) {
-            logger.debug("Entity: {}", entity);
-        }
-
-        logger.debug("Outputs: {}", counterfactualResult.getOutput().get(0).getOutputs());
-        assertTrue(finalConsumerCalled.get());
->>>>>>> a7a1d6c1
     }
 }