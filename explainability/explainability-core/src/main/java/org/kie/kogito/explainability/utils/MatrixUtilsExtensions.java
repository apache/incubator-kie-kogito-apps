--- conflicted
+++ resolved
@@ -298,7 +298,6 @@
         return out;
     }
 
-<<<<<<< HEAD
     /**
      * Perform a row-wise mean of a matrix, with $batchSize rows included per mean
      *
@@ -323,7 +322,7 @@
             result.setRowVector(i / batchSize, batch);
         }
         return result;
-=======
+
     // specific optimizations to minimize unneccesary allocation =======================================================
     /**
      * For some matrix A, diagonal matrix B, and vector C, compute (A^T B A)^T and A^T B C. These can be combined
@@ -355,7 +354,7 @@
             }
         }
         return new Pair<>(atbat, atbc);
->>>>>>> 1d3fef32
+
     }
 
     // === REAL VECTOR STATISTICS =====================================
