--- conflicted
+++ resolved
@@ -16,10 +16,7 @@
 package org.kie.kogito.explainability.model;
 
 import java.nio.ByteBuffer;
-<<<<<<< HEAD
-=======
 import java.time.DateTimeException;
->>>>>>> 726941c0
 import java.time.Duration;
 import java.time.LocalTime;
 import java.time.temporal.ChronoUnit;
@@ -30,13 +27,10 @@
 import java.util.List;
 import java.util.Locale;
 import java.util.stream.Collectors;
-<<<<<<< HEAD
-=======
 import java.util.stream.DoubleStream;
 
 import org.apache.commons.lang3.ArrayUtils;
 import org.kie.kogito.explainability.utils.DataUtils;
->>>>>>> 726941c0
 
 /**
  * Allowed data types.
@@ -103,11 +97,8 @@
     },
 
     NUMBER("number") {
-<<<<<<< HEAD
-=======
         private static final double CLUSTER_THRESHOLD = 1e-3;
 
->>>>>>> 726941c0
         @Override
         public Value<?> drop(Value<?> value) {
             if (value.asNumber() == 0) {
@@ -139,9 +130,6 @@
 
         @Override
         public List<double[]> encode(Value<?> target, Value<?>... values) {
-<<<<<<< HEAD
-            return encodeEquals(target, values);
-=======
             // find maximum and minimum values
             double[] doubles = new double[values.length + 1];
             int i = 0;
@@ -160,7 +148,6 @@
                     .map(d -> (d - threshold < CLUSTER_THRESHOLD) ? 1d : 0d).collect(Collectors.toList());
 
             return encodedValues.stream().map(d -> new double[]{d}).collect(Collectors.toList());
->>>>>>> 726941c0
         }
     },
 
@@ -169,7 +156,6 @@
         public Value<?> drop(Value<?> value) {
             return new Value<>(null);
         }
-<<<<<<< HEAD
 
         @Override
         public Value<?> perturb(Value<?> value, PerturbationContext perturbationContext) {
@@ -189,70 +175,6 @@
         }
 
         @Override
-        public Value<?> perturb(Value<?> value, PerturbationContext perturbationContext) {
-=======
-
-        @Override
-        public Value<?> perturb(Value<?> value, PerturbationContext perturbationContext) {
-            return new Value<>(!Boolean.getBoolean(value.asString()));
-        }
-
-        @Override
-        public List<double[]> encode(Value<?> target, Value<?>... values) {
-            return encodeEquals(target, values);
-        }
-    },
-
-    URI("uri") {
-        @Override
-        public Value<?> drop(Value<?> value) {
->>>>>>> 726941c0
-            return new Value<>(java.net.URI.create(""));
-        }
-
-        @Override
-<<<<<<< HEAD
-        public List<double[]> encode(Value<?> target, Value<?>... values) {
-            return encodeEquals(target, values);
-        }
-    },
-
-    TIME("time") {
-        @Override
-        public Value<?> drop(Value<?> value) {
-            return new Value<>(null);
-        }
-
-        @Override
-        public Value<?> perturb(Value<?> value, PerturbationContext perturbationContext) {
-            LocalTime featureValue = LocalTime.parse(value.asString());
-            return new Value<>(featureValue.minusHours(1 + perturbationContext.getRandom().nextInt(23)));
-        }
-
-        @Override
-        public List<double[]> encode(Value<?> target, Value<?>... values) {
-            return encodeEquals(target, values);
-        }
-    },
-
-    DURATION("duration") {
-        @Override
-        public Value<?> drop(Value<?> value) {
-            return new Value<>(null);
-        }
-
-        @Override
-        public Value<?> perturb(Value<?> value, PerturbationContext perturbationContext) {
-            return new Value<>(Duration.of(0, ChronoUnit.SECONDS));
-        }
-
-        @Override
-        public List<double[]> encode(Value<?> target, Value<?>... values) {
-            return encodeEquals(target, values);
-        }
-    },
-
-=======
         public Value<?> perturb(Value<?> value, PerturbationContext perturbationContext) {
             return new Value<>(java.net.URI.create(""));
         }
@@ -303,7 +225,6 @@
         }
     },
 
->>>>>>> 726941c0
     VECTOR("vector") {
         @Override
         public Value<?> drop(Value<?> value) {
@@ -355,11 +276,8 @@
                 Type type = underlyingObject.getType();
                 Value<?> perturbedValue = type.perturb(underlyingObject.getValue(), perturbationContext);
                 value = new Value<>(FeatureFactory.copyOf(underlyingObject, perturbedValue));
-<<<<<<< HEAD
-=======
             } else {
                 value = new Value<>(null);
->>>>>>> 726941c0
             }
             return value;
         }
@@ -373,11 +291,7 @@
     COMPOSITE("composite") {
         @Override
         public Value<?> drop(Value<?> value) {
-<<<<<<< HEAD
-            List<Feature> composite = (List<Feature>) value.getUnderlyingObject();
-=======
             List<Feature> composite = getFeatures(value);
->>>>>>> 726941c0
             List<Feature> newFeatures = new ArrayList<>(composite.size());
             for (Feature f : composite) {
                 newFeatures.add(FeatureFactory.copyOf(f, f.getType().drop(f.getValue())));
@@ -385,17 +299,6 @@
             return new Value<>(newFeatures);
         }
 
-<<<<<<< HEAD
-        @Override
-        public Value<?> perturb(Value<?> value, PerturbationContext perturbationContext) {
-            List<Feature> composite = (List<Feature>) value.getUnderlyingObject();
-            List<Feature> newList = new ArrayList<>(List.copyOf(composite));
-            int[] indexesToBePerturbed = perturbationContext.getRandom().ints(0, composite.size()).distinct().limit(perturbationContext.getNoOfPerturbations()).toArray();
-            for (int index : indexesToBePerturbed) {
-                Feature cf = composite.get(index);
-                Feature f = FeatureFactory.copyOf(cf, cf.getType().perturb(cf.getValue(), perturbationContext));
-                newList.set(index, f);
-=======
         private List<Feature> getFeatures(Value<?> value) {
             List<Feature> features;
             try {
@@ -417,28 +320,18 @@
                     Feature f = FeatureFactory.copyOf(cf, cf.getType().perturb(cf.getValue(), perturbationContext));
                     newList.set(index, f);
                 }
->>>>>>> 726941c0
             }
             return new Value<>(newList);
         }
 
         @Override
         public List<double[]> encode(Value<?> target, Value<?>... values) {
-<<<<<<< HEAD
-            List<Feature> composite = (List<Feature>) target.getUnderlyingObject();
-=======
             List<Feature> composite = getFeatures(target);
->>>>>>> 726941c0
             int i = 0;
             List<List<double[]>> multiColumns = new LinkedList<>();
             for (Feature f : composite) {
                 int finalI = i;
-<<<<<<< HEAD
-                List<Value> subValues = Arrays.stream(values).map(v -> (List<Feature>) v.getUnderlyingObject()).map(l -> l.get(finalI).getValue()).collect(Collectors.toList());
-                List<double[]> subColumn = f.getType().encode(f.getValue(), subValues.toArray(new Value<?>[0]));
-=======
                 List<double[]> subColumn = f.getType().encode(f.getValue(), Arrays.stream(values).map(v -> (List<Feature>) v.getUnderlyingObject()).map(l -> l.get(finalI).getValue()).toArray(Value<?>[]::new));
->>>>>>> 726941c0
                 multiColumns.add(subColumn);
                 i++;
             }
@@ -446,14 +339,8 @@
             for (int j = 0; j < values().length; j++) {
                 List<Double> vector = new LinkedList<>();
                 for (List<double[]> multiColumn : multiColumns) {
-<<<<<<< HEAD
-                    for (double d : multiColumn.get(i)) {
-                        vector.add(d);
-                    }
-=======
                     double[] doubles = multiColumn.get(i);
                     vector.addAll(Arrays.asList(ArrayUtils.toObject(doubles)));
->>>>>>> 726941c0
                 }
                 double[] doubles = new double[vector.size()];
                 for (int d = 0; d < doubles.length; d++) {
@@ -507,12 +394,6 @@
         return String.valueOf(value);
     }
 
-<<<<<<< HEAD
-    public abstract Value<?> drop(Value<?> value);
-
-    public abstract Value<?> perturb(Value<?> value, PerturbationContext perturbationContext);
-
-=======
     /**
      * Drop a given {@code Value}. Implementations of this method should generate a new {@code Value} whose
      * {@code Value#getUnderlyingObject} should represent a non existent/empty/void/dropped {@code Type}-specific instance.
@@ -542,6 +423,5 @@
      * @param values the values to be encoded
      * @return a list of vectors
      */
->>>>>>> 726941c0
     public abstract List<double[]> encode(Value<?> target, Value<?>... values);
 }