/*
 * Copyright 2020 Red Hat, Inc. and/or its affiliates.
 *
 * Licensed under the Apache License, Version 2.0 (the "License");
 * you may not use this file except in compliance with the License.
 * You may obtain a copy of the License at
 *
 *       http://www.apache.org/licenses/LICENSE-2.0
 *
 * Unless required by applicable law or agreed to in writing, software
 * distributed under the License is distributed on an "AS IS" BASIS,
 * WITHOUT WARRANTIES OR CONDITIONS OF ANY KIND, either express or implied.
 * See the License for the specific language governing permissions and
 * limitations under the License.
 */
package org.kie.kogito.explainability.local.lime;

import java.util.Arrays;
import java.util.LinkedList;
import java.util.List;

import org.apache.commons.lang3.ArrayUtils;
import org.apache.commons.lang3.tuple.ImmutablePair;
import org.apache.commons.lang3.tuple.Pair;
import org.kie.kogito.explainability.model.Feature;
import org.kie.kogito.explainability.model.Output;
import org.kie.kogito.explainability.model.PredictionInput;
import org.kie.kogito.explainability.model.Type;
import org.kie.kogito.explainability.model.Value;
import org.kie.kogito.explainability.utils.DataUtils;
import org.kie.kogito.explainability.utils.LinearModel;

/**
 * Encoder algorithm to transform perturbed inputs and outputs into a training set that the {@link LinearModel} can use.
 * The target inputs and output are needed in order to distinguish when the value of a certain feature corresponds or
 * is close to the one of the prediction to be explained.
 */
class DatasetEncoder {

    private final List<PredictionInput> perturbedInputs;
    private final List<Output> predictedOutputs;
    private final PredictionInput targetInput;
    private final Output originalOutput;

    DatasetEncoder(List<PredictionInput> perturbedInputs, List<Output> perturbedOutputs,
                   PredictionInput targetInput, Output targetOutput) {
        this.perturbedInputs = perturbedInputs;
        this.predictedOutputs = perturbedOutputs;
        this.targetInput = targetInput;
        this.originalOutput = targetOutput;
    }

    /**
     * Get the input and output predictions transformed into a numerical training set.
     *
     * @return a numerical training set
     */
    List<Pair<double[], Double>> getEncodedTrainingSet() {
        List<Pair<double[], Double>> trainingSet = new LinkedList<>();
        List<List<double[]>> columnData;
        List<PredictionInput> flatInputs = DataUtils.linearizeInputs(perturbedInputs);
        if (!flatInputs.isEmpty() && !predictedOutputs.isEmpty() && !targetInput.getFeatures().isEmpty() && originalOutput != null) {
            columnData = getColumnData(flatInputs);

            int pi = 0;
            for (Output output : predictedOutputs) {
                List<Double> x = new LinkedList<>();
                for (List<double[]> column : columnData) {
                    double[] doubles = column.get(pi);
<<<<<<< HEAD
                    for (double d : doubles) {
                        x.add(d);
                    }
=======
                    x.addAll(Arrays.asList(ArrayUtils.toObject(doubles)));
>>>>>>> 726941c0
                }
                double y;
                if (Type.NUMBER.equals(originalOutput.getType()) || Type.BOOLEAN.equals(originalOutput.getType())) {
                    y = output.getValue().asNumber();
                } else {
                    Object originalObject = originalOutput.getValue().getUnderlyingObject();
                    Object outputObject = output.getValue().getUnderlyingObject();
                    if (originalObject == null || outputObject == null) {
                        y = originalObject == outputObject ? 1d : 0d;
                    } else {
                        y = originalObject.equals(outputObject) ? 1d : 0d;
                    }
                }
                double[] input = new double[x.size()];
                int i = 0;
                for (Double d : x) {
                    input[i] = d;
                    i++;
                }
                Pair<double[], Double> sample = new ImmutablePair<>(input, y);
                trainingSet.add(sample);

                pi++;
            }
        }
        return trainingSet;
    }

    private List<List<double[]>> getColumnData(List<PredictionInput> perturbedInputs) {
        List<List<double[]>> columnData = new LinkedList<>();

        for (int t = 0; t < targetInput.getFeatures().size(); t++) {
<<<<<<< HEAD
            Feature originalFeature = targetInput.getFeatures().get(t);
            int finalT = t;
            List<Value> values = perturbedInputs.stream().map(predictionInput -> predictionInput.getFeatures().get(finalT).getValue()).collect(Collectors.toList());
            List<double[]> encode = originalFeature.getType().encode(originalFeature.getValue(), values.toArray(new Value<?>[0]));
=======
            Feature targetFeature = targetInput.getFeatures().get(t);
            int finalT = t;
            // encode all inputs with respect to the target, based on their type
            List<double[]> encode = targetFeature.getType().encode(targetFeature.getValue(), perturbedInputs
                    .stream().map(predictionInput -> predictionInput.getFeatures().get(finalT).getValue()).toArray(Value<?>[]::new));
>>>>>>> 726941c0
            columnData.add(encode);
        }
        return columnData;
    }
<<<<<<< HEAD

=======
>>>>>>> 726941c0
}<|MERGE_RESOLUTION|>--- conflicted
+++ resolved
@@ -67,13 +67,7 @@
                 List<Double> x = new LinkedList<>();
                 for (List<double[]> column : columnData) {
                     double[] doubles = column.get(pi);
-<<<<<<< HEAD
-                    for (double d : doubles) {
-                        x.add(d);
-                    }
-=======
                     x.addAll(Arrays.asList(ArrayUtils.toObject(doubles)));
->>>>>>> 726941c0
                 }
                 double y;
                 if (Type.NUMBER.equals(originalOutput.getType()) || Type.BOOLEAN.equals(originalOutput.getType())) {
@@ -106,24 +100,13 @@
         List<List<double[]>> columnData = new LinkedList<>();
 
         for (int t = 0; t < targetInput.getFeatures().size(); t++) {
-<<<<<<< HEAD
-            Feature originalFeature = targetInput.getFeatures().get(t);
-            int finalT = t;
-            List<Value> values = perturbedInputs.stream().map(predictionInput -> predictionInput.getFeatures().get(finalT).getValue()).collect(Collectors.toList());
-            List<double[]> encode = originalFeature.getType().encode(originalFeature.getValue(), values.toArray(new Value<?>[0]));
-=======
             Feature targetFeature = targetInput.getFeatures().get(t);
             int finalT = t;
             // encode all inputs with respect to the target, based on their type
             List<double[]> encode = targetFeature.getType().encode(targetFeature.getValue(), perturbedInputs
                     .stream().map(predictionInput -> predictionInput.getFeatures().get(finalT).getValue()).toArray(Value<?>[]::new));
->>>>>>> 726941c0
             columnData.add(encode);
         }
         return columnData;
     }
-<<<<<<< HEAD
-
-=======
->>>>>>> 726941c0
 }