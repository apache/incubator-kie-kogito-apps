/*
 * Copyright 2021 Red Hat, Inc. and/or its affiliates.
 *
 * Licensed under the Apache License, Version 2.0 (the "License");
 * you may not use this file except in compliance with the License.
 * You may obtain a copy of the License at
 *
 *       http://www.apache.org/licenses/LICENSE-2.0
 *
 * Unless required by applicable law or agreed to in writing, software
 * distributed under the License is distributed on an "AS IS" BASIS,
 * WITHOUT WARRANTIES OR CONDITIONS OF ANY KIND, either express or implied.
 * See the License for the specific language governing permissions and
 * limitations under the License.
 */
package org.kie.kogito.explainability.local.lime.optim;

import java.math.BigDecimal;
import java.math.RoundingMode;
import java.util.List;
import java.util.concurrent.ExecutionException;
import java.util.concurrent.TimeoutException;

import org.kie.kogito.explainability.local.lime.LimeConfig;
import org.kie.kogito.explainability.local.lime.LimeExplainer;
import org.kie.kogito.explainability.model.Prediction;
import org.kie.kogito.explainability.utils.ExplainabilityMetrics;
import org.kie.kogito.explainability.utils.LocalSaliencyStability;
import org.optaplanner.core.api.score.buildin.simplebigdecimal.SimpleBigDecimalScore;
import org.optaplanner.core.api.score.calculator.EasyScoreCalculator;
import org.slf4j.Logger;
import org.slf4j.LoggerFactory;

public class LimeStabilityScoreCalculator implements EasyScoreCalculator<LimeStabilitySolution, SimpleBigDecimalScore> {

    private static final Logger LOGGER = LoggerFactory.getLogger(LimeStabilityScoreCalculator.class);
    private static final BigDecimal TWO = BigDecimal.valueOf(2d);
    private static final BigDecimal ZERO = BigDecimal.valueOf(0);
    private static final int NUM_RUNS = 5;

    private final BigDecimal negativeWeight;
    private final BigDecimal positiveWeight;

    public LimeStabilityScoreCalculator(BigDecimal negativeWeight, BigDecimal positiveWeight) {
        this.negativeWeight = negativeWeight;
        this.positiveWeight = positiveWeight;
    }

    public LimeStabilityScoreCalculator() {
        this.negativeWeight = BigDecimal.valueOf(0.5);
        this.positiveWeight = BigDecimal.valueOf(0.5);
    }

    private final BigDecimal negativeWeight;
    private final BigDecimal positiveWeight;

    public LimeStabilityScoreCalculator(BigDecimal negativeWeight, BigDecimal positiveWeight) {
        this.negativeWeight = negativeWeight;
        this.positiveWeight = positiveWeight;
    }

    public LimeStabilityScoreCalculator() {
        this.negativeWeight = BigDecimal.valueOf(0.5);
        this.positiveWeight = BigDecimal.valueOf(0.5);
    }

    @Override
    public SimpleBigDecimalScore calculateScore(LimeStabilitySolution solution) {
        LimeConfig config = LimeConfigEntityFactory.toLimeConfig(solution);
        BigDecimal stabilityScore = BigDecimal.ZERO;
        List<Prediction> predictions = solution.getPredictions();
        if (!predictions.isEmpty()) {
            stabilityScore = getStabilityScore(solution, config, predictions);
        }
        return SimpleBigDecimalScore.of(stabilityScore);
    }

    private BigDecimal getStabilityScore(LimeStabilitySolution solution, LimeConfig config, List<Prediction> predictions) {
        double succeededEvaluations = 0;
        BigDecimal stabilityScore = BigDecimal.ZERO;
        LimeExplainer limeExplainer = new LimeExplainer(config);
        for (Prediction prediction : predictions) {
            try {
                LocalSaliencyStability stability = ExplainabilityMetrics.getLocalSaliencyStability(solution.getModel(),
                        prediction, limeExplainer, TWO.intValue(), NUM_RUNS);
                for (String decision : stability.getDecisions()) {
                    BigDecimal decisionMarginalScore = getDecisionMarginalScore(stability, decision);
                    stabilityScore = stabilityScore.add(decisionMarginalScore);
                    succeededEvaluations++;
                }
            } catch (ExecutionException e) {
                LOGGER.error("Saliency stability calculation returned an error {}", e.getMessage());
            } catch (InterruptedException e) {
                LOGGER.error("Interrupted while waiting for saliency stability calculation {}", e.getMessage());
                Thread.currentThread().interrupt();
            } catch (TimeoutException e) {
                LOGGER.error("Timed out while waiting for saliency stability calculation", e);
            }
        }
        if (succeededEvaluations > 0) {
            stabilityScore = stabilityScore.divide(BigDecimal.valueOf(succeededEvaluations), RoundingMode.CEILING);
        }
        return stabilityScore;
    }

    private BigDecimal getDecisionMarginalScore(LocalSaliencyStability stability, String decision) {
        BigDecimal positiveStabilityScore = ZERO;
        BigDecimal negativeStabilityScore = ZERO;
        for (int i = 1; i <= LimeStabilityScoreCalculator.TWO.intValue(); i++) {
            positiveStabilityScore = positiveStabilityScore.add(BigDecimal.valueOf(stability.getPositiveStabilityScore(decision, i)));
            negativeStabilityScore = negativeStabilityScore.add(BigDecimal.valueOf(stability.getNegativeStabilityScore(decision, i)));
        }
<<<<<<< HEAD
        positiveStabilityScore = positiveStabilityScore.divide(topK, RoundingMode.CEILING);
        negativeStabilityScore = negativeStabilityScore.divide(topK, RoundingMode.CEILING);
        return (positiveStabilityScore.multiply(positiveWeight)).add(negativeStabilityScore.multiply(negativeWeight))
                .divide(TWO.multiply(BigDecimal.valueOf(stability.getDecisions().size())),
                        RoundingMode.CEILING);
=======
        positiveStabilityScore = positiveStabilityScore.divide(LimeStabilityScoreCalculator.TWO, RoundingMode.CEILING);
        negativeStabilityScore = negativeStabilityScore.divide(LimeStabilityScoreCalculator.TWO, RoundingMode.CEILING);
        return (positiveStabilityScore.multiply(positiveWeight)).add(negativeStabilityScore.multiply(negativeWeight))
                .divide(BigDecimal.valueOf(stability.getDecisions().size()), RoundingMode.CEILING);
>>>>>>> e3f30ccd
    }

}<|MERGE_RESOLUTION|>--- conflicted
+++ resolved
@@ -37,19 +37,6 @@
     private static final BigDecimal TWO = BigDecimal.valueOf(2d);
     private static final BigDecimal ZERO = BigDecimal.valueOf(0);
     private static final int NUM_RUNS = 5;
-
-    private final BigDecimal negativeWeight;
-    private final BigDecimal positiveWeight;
-
-    public LimeStabilityScoreCalculator(BigDecimal negativeWeight, BigDecimal positiveWeight) {
-        this.negativeWeight = negativeWeight;
-        this.positiveWeight = positiveWeight;
-    }
-
-    public LimeStabilityScoreCalculator() {
-        this.negativeWeight = BigDecimal.valueOf(0.5);
-        this.positiveWeight = BigDecimal.valueOf(0.5);
-    }
 
     private final BigDecimal negativeWeight;
     private final BigDecimal positiveWeight;
@@ -110,18 +97,10 @@
             positiveStabilityScore = positiveStabilityScore.add(BigDecimal.valueOf(stability.getPositiveStabilityScore(decision, i)));
             negativeStabilityScore = negativeStabilityScore.add(BigDecimal.valueOf(stability.getNegativeStabilityScore(decision, i)));
         }
-<<<<<<< HEAD
-        positiveStabilityScore = positiveStabilityScore.divide(topK, RoundingMode.CEILING);
-        negativeStabilityScore = negativeStabilityScore.divide(topK, RoundingMode.CEILING);
-        return (positiveStabilityScore.multiply(positiveWeight)).add(negativeStabilityScore.multiply(negativeWeight))
-                .divide(TWO.multiply(BigDecimal.valueOf(stability.getDecisions().size())),
-                        RoundingMode.CEILING);
-=======
         positiveStabilityScore = positiveStabilityScore.divide(LimeStabilityScoreCalculator.TWO, RoundingMode.CEILING);
         negativeStabilityScore = negativeStabilityScore.divide(LimeStabilityScoreCalculator.TWO, RoundingMode.CEILING);
         return (positiveStabilityScore.multiply(positiveWeight)).add(negativeStabilityScore.multiply(negativeWeight))
                 .divide(BigDecimal.valueOf(stability.getDecisions().size()), RoundingMode.CEILING);
->>>>>>> e3f30ccd
     }
 
 }