--- conflicted
+++ resolved
@@ -162,8 +162,6 @@
         return perturbedInput;
     }
 
-<<<<<<< HEAD
-=======
     /**
      * Drop a given feature by a list of existing feature.
      *
@@ -203,7 +201,6 @@
         }
         return copy;
     }
->>>>>>> 726941c0
 
     /**
      * Calculate the Hamming distance between two points.
