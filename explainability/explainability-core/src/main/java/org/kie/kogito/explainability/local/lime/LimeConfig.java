/*
 * Copyright 2020 Red Hat, Inc. and/or its affiliates.
 *
 * Licensed under the Apache License, Version 2.0 (the "License");
 * you may not use this file except in compliance with the License.
 * You may obtain a copy of the License at
 *
 *       http://www.apache.org/licenses/LICENSE-2.0
 *
 * Unless required by applicable law or agreed to in writing, software
 * distributed under the License is distributed on an "AS IS" BASIS,
 * WITHOUT WARRANTIES OR CONDITIONS OF ANY KIND, either express or implied.
 * See the License for the specific language governing permissions and
 * limitations under the License.
 */
package org.kie.kogito.explainability.local.lime;

import java.security.SecureRandom;

import org.kie.kogito.explainability.model.EncodingParams;
import org.kie.kogito.explainability.model.PerturbationContext;

/**
 * Lime explainer configuration parameters.
 */
public class LimeConfig {

    private static final int DEFAULT_NO_OF_SAMPLES = 300;
    private static final double DEFAULT_SEPARABLE_DATASET_RATIO = 0.99;
    public static final int DEFAULT_NO_OF_RETRIES = 3;
    private static final boolean DEFAULT_ADAPT_DATASET_VARIANCE = false;
<<<<<<< HEAD
    private static final double DEFAULT_KERNEL_WIDTH = 0.675;
=======
    private static final boolean DEFAULT_PENALIZE_BALANCE_SPARSE = false;
    private static final boolean DEFAULT_PROXIMITY_FILTER = true;
    private static final double DEFAULT_PROXIMITY_THRESHOLD = 0.8;
    private static final Number DEFAULT_PROXIMITY_FILTERED_DATASET_MIN = 10;
    private static final double DEFAULT_PROXIMITY_KERNEL_WIDTH = 0.675;
    private static final double DEFAULT_ENCODING_CLUSTER_THRESHOLD = 0.1;
    private static final double DEFAULT_ENCODING_GAUSSIAN_FILTER_WIDTH = 1;
>>>>>>> 2ec8ee0f

    private double separableDatasetRatio = DEFAULT_SEPARABLE_DATASET_RATIO;

    /**
     * No. of samples to be generated for the local linear model training.
     */
    private int noOfSamples = DEFAULT_NO_OF_SAMPLES;

    /**
     * No. of retries while trying to find a (linearly) separable dataset.
     */
    private int noOfRetries = DEFAULT_NO_OF_RETRIES;

    /**
     * Context object for perturbing features.
     */
    private PerturbationContext perturbationContext = new PerturbationContext(new SecureRandom(), 1);

    /**
     * Whether the explainer should adapt the variance in the generated (perturbed) data when it's not separable.
     */
    private boolean adaptDatasetVariance = DEFAULT_ADAPT_DATASET_VARIANCE;
    private double kernelWidth = DEFAULT_KERNEL_WIDTH;

    /**
     * Whether to penalize weights whose sparse features encoding is balanced with respect to target output
     */
    private boolean penalizeBalanceSparse = DEFAULT_PENALIZE_BALANCE_SPARSE;

    /**
     * Whether to prefer filtering by proximity over weighting by proximity when generating samples for the linear model.
     */
    private boolean proximityFilter = DEFAULT_PROXIMITY_FILTER;

    /**
     * The proximity threshold used to filter samples when {@code proximityFilter == true}.
     */
    private double proximityThreshold = DEFAULT_PROXIMITY_THRESHOLD;

    /**
     * Minimum "cut" from the original sparse encoded dataset required in order to apply the proximity filter.
     * It this is an {@code int} then it would be used as hard minimum number of samples, if it's a {@code double}
     * (it has to be in the range {@code (0, 1)}, otherwise it will be ignored) it will be used as minimum percentage
     * from the original sparse encoded dataset.
     */
    private Number proximityFilteredDatasetMinimum = DEFAULT_PROXIMITY_FILTERED_DATASET_MIN;

    /**
     * The width of the kernel used to calculate proximity of sparse vector instances.
     */
    private double proximityKernelWidth = DEFAULT_PROXIMITY_KERNEL_WIDTH;

    /**
     * {@link EncodingParams} used to perform sparse encoding for LIME.
     */
    private EncodingParams encodingParams = new EncodingParams(DEFAULT_ENCODING_GAUSSIAN_FILTER_WIDTH, DEFAULT_ENCODING_CLUSTER_THRESHOLD);


    public LimeConfig withSeparableDatasetRatio(double separableDatasetRatio) {
        this.separableDatasetRatio = separableDatasetRatio;
        return this;
    }

    public LimeConfig withPerturbationContext(PerturbationContext perturbationContext) {
        this.perturbationContext = perturbationContext;
        return this;
    }

    public LimeConfig withAdaptiveVariance(boolean adaptDatasetVariance) {
        this.adaptDatasetVariance = adaptDatasetVariance;
        return this;
    }

    public LimeConfig withPenalizeBalanceSparse(boolean penalizeBalanceSparse) {
        this.penalizeBalanceSparse = penalizeBalanceSparse;
        return this;
    }

    public LimeConfig withRetries(int noOfRetries) {
        this.noOfRetries = noOfRetries;
        return this;
    }

    public LimeConfig withSamples(int noOfSamples) {
        this.noOfSamples = noOfSamples;
        return this;
    }

<<<<<<< HEAD
    public LimeConfig withKernelWidth(double kernelWidth) {
        this.kernelWidth = kernelWidth;
=======
    public LimeConfig withProximityFilter(boolean proximityFilter) {
        this.proximityFilter = proximityFilter;
        return this;
    }

    public LimeConfig withProximityThreshold(double proximityThreshold) {
        this.proximityThreshold = proximityThreshold;
        return this;
    }

    public LimeConfig withProximityKernelWidth(double proximityKernelWidth) {
        this.proximityKernelWidth = proximityKernelWidth;
>>>>>>> 2ec8ee0f
        return this;
    }

    public int getNoOfRetries() {
        return noOfRetries;
    }

    public int getNoOfSamples() {
        return noOfSamples;
    }

    public PerturbationContext getPerturbationContext() {
        return perturbationContext;
    }

    public boolean adaptDatasetVariance() {
        return adaptDatasetVariance;
    }

    public double getSeparableDatasetRatio() {
        return separableDatasetRatio;
    }

<<<<<<< HEAD
    public double getKernelWidth() {
        return kernelWidth;
=======
    public boolean isPenalizeBalanceSparse() {
        return penalizeBalanceSparse;
    }

    public boolean isProximityFilter() {
        return proximityFilter;
    }

    public double getProximityThreshold() {
        return proximityThreshold;
    }

    public Number getProximityFilteredDatasetMinimum() {
        return proximityFilteredDatasetMinimum;
    }

    public LimeConfig withProximityFilteredDatasetMinimum(Number proximityFilteredDatasetMinimum) {
        this.proximityFilteredDatasetMinimum = proximityFilteredDatasetMinimum;
        return this;
    }

    public double getProximityKernelWidth() {
        return proximityKernelWidth;
    }

    public EncodingParams getEncodingParams() {
        return encodingParams;
    }

    public LimeConfig withEncodingParams(EncodingParams encodingParams) {
        this.encodingParams = encodingParams;
        return this;
>>>>>>> 2ec8ee0f
    }
}<|MERGE_RESOLUTION|>--- conflicted
+++ resolved
@@ -29,9 +29,6 @@
     private static final double DEFAULT_SEPARABLE_DATASET_RATIO = 0.99;
     public static final int DEFAULT_NO_OF_RETRIES = 3;
     private static final boolean DEFAULT_ADAPT_DATASET_VARIANCE = false;
-<<<<<<< HEAD
-    private static final double DEFAULT_KERNEL_WIDTH = 0.675;
-=======
     private static final boolean DEFAULT_PENALIZE_BALANCE_SPARSE = false;
     private static final boolean DEFAULT_PROXIMITY_FILTER = true;
     private static final double DEFAULT_PROXIMITY_THRESHOLD = 0.8;
@@ -39,7 +36,6 @@
     private static final double DEFAULT_PROXIMITY_KERNEL_WIDTH = 0.675;
     private static final double DEFAULT_ENCODING_CLUSTER_THRESHOLD = 0.1;
     private static final double DEFAULT_ENCODING_GAUSSIAN_FILTER_WIDTH = 1;
->>>>>>> 2ec8ee0f
 
     private double separableDatasetRatio = DEFAULT_SEPARABLE_DATASET_RATIO;
 
@@ -62,7 +58,6 @@
      * Whether the explainer should adapt the variance in the generated (perturbed) data when it's not separable.
      */
     private boolean adaptDatasetVariance = DEFAULT_ADAPT_DATASET_VARIANCE;
-    private double kernelWidth = DEFAULT_KERNEL_WIDTH;
 
     /**
      * Whether to penalize weights whose sparse features encoding is balanced with respect to target output
@@ -128,10 +123,6 @@
         return this;
     }
 
-<<<<<<< HEAD
-    public LimeConfig withKernelWidth(double kernelWidth) {
-        this.kernelWidth = kernelWidth;
-=======
     public LimeConfig withProximityFilter(boolean proximityFilter) {
         this.proximityFilter = proximityFilter;
         return this;
@@ -144,7 +135,6 @@
 
     public LimeConfig withProximityKernelWidth(double proximityKernelWidth) {
         this.proximityKernelWidth = proximityKernelWidth;
->>>>>>> 2ec8ee0f
         return this;
     }
 
@@ -168,10 +158,6 @@
         return separableDatasetRatio;
     }
 
-<<<<<<< HEAD
-    public double getKernelWidth() {
-        return kernelWidth;
-=======
     public boolean isPenalizeBalanceSparse() {
         return penalizeBalanceSparse;
     }
@@ -204,6 +190,5 @@
     public LimeConfig withEncodingParams(EncodingParams encodingParams) {
         this.encodingParams = encodingParams;
         return this;
->>>>>>> 2ec8ee0f
     }
 }