/*
 * Copyright 2020 Red Hat, Inc. and/or its affiliates.
 *
 * Licensed under the Apache License, Version 2.0 (the "License");
 * you may not use this file except in compliance with the License.
 * You may obtain a copy of the License at
 *
 *       http://www.apache.org/licenses/LICENSE-2.0
 *
 * Unless required by applicable law or agreed to in writing, software
 * distributed under the License is distributed on an "AS IS" BASIS,
 * WITHOUT WARRANTIES OR CONDITIONS OF ANY KIND, either express or implied.
 * See the License for the specific language governing permissions and
 * limitations under the License.
 */
package org.kie.kogito.explainability.local.lime;

import java.security.SecureRandom;

import org.kie.kogito.explainability.model.EncodingParams;
import org.kie.kogito.explainability.model.PerturbationContext;

/**
 * Lime explainer configuration parameters.
 */
public class LimeConfig {

    private static final int DEFAULT_NO_OF_SAMPLES = 300;
    private static final double DEFAULT_SEPARABLE_DATASET_RATIO = 0.99;
    public static final int DEFAULT_NO_OF_RETRIES = 3;
    private static final boolean DEFAULT_ADAPT_DATASET_VARIANCE = false;
<<<<<<< HEAD
    private static final boolean DEFAULT_PENALIZE_BALANCE_SPARSE = false;
    private static final boolean DEFAULT_PROXIMITY_FILTER = true;
    private static final double DEFAULT_PROXIMITY_THRESHOLD = 0.8;
    private static final Number DEFAULT_PROXIMITY_FILTERED_DATASET_MIN = 10;
=======
    private static final double DEFAULT_PROXIMITY_KERNEL_WIDTH = 0.675;
    private static final double DEFAULT_ENCODING_CLUSTER_THRESHOLD = 0.1;
    private static final double DEFAULT_ENCODING_GAUSSIAN_FILTER_WIDTH = 1;
>>>>>>> 44e2983b

    private double separableDatasetRatio = DEFAULT_SEPARABLE_DATASET_RATIO;

    /**
     * No. of samples to be generated for the local linear model training.
     */
    private int noOfSamples = DEFAULT_NO_OF_SAMPLES;

    /**
     * No. of retries while trying to find a (linearly) separable dataset.
     */
    private int noOfRetries = DEFAULT_NO_OF_RETRIES;

    /**
     * Context object for perturbing features.
     */
    private PerturbationContext perturbationContext = new PerturbationContext(new SecureRandom(), 1);

    /**
     * Whether the explainer should adapt the variance in the generated (perturbed) data when it's not separable.
     */
    private boolean adaptDatasetVariance = DEFAULT_ADAPT_DATASET_VARIANCE;

    /**
<<<<<<< HEAD
     * Whether to penalize weights whose sparse features encoding is balanced with respect to target output
     */
    private boolean penalizeBalanceSparse = DEFAULT_PENALIZE_BALANCE_SPARSE;

    /**
     * Whether to prefer filtering by proximity over weighting by proximity when generating samples for the linear model.
     */
    private boolean proximityFilter = DEFAULT_PROXIMITY_FILTER;

    /**
     * The proximity threshold used to filter samples when {@code proximityFilter == true}.
     */
    private double proximityThreshold = DEFAULT_PROXIMITY_THRESHOLD;

    /**
     * Minimum "cut" from the original sparse encoded dataset required in order to apply the proximity filter.
     * It this is an {@code int} then it would be used as hard minimum number of samples, if it's a {@code double}
     * (it has to be in the range {@code (0, 1)}, otherwise it will be ignored) it will be used as minimum percentage
     * from the original sparse encoded dataset.
     */
    private Number proximityFilteredDatasetMinimum = DEFAULT_PROXIMITY_FILTERED_DATASET_MIN;
=======
     * The width of the kernel used to calculate proximity of sparse vector instances.
     */
    private double proximityKernelWidth = DEFAULT_PROXIMITY_KERNEL_WIDTH;

    /**
     * {@link EncodingParams} used to perform sparse encoding for LIME.
     */
    private EncodingParams encodingParams = new EncodingParams(DEFAULT_ENCODING_GAUSSIAN_FILTER_WIDTH, DEFAULT_ENCODING_CLUSTER_THRESHOLD);
>>>>>>> 44e2983b

    public LimeConfig withSeparableDatasetRatio(double separableDatasetRatio) {
        this.separableDatasetRatio = separableDatasetRatio;
        return this;
    }

    public LimeConfig withPerturbationContext(PerturbationContext perturbationContext) {
        this.perturbationContext = perturbationContext;
        return this;
    }

    public LimeConfig withAdaptiveVariance(boolean adaptDatasetVariance) {
        this.adaptDatasetVariance = adaptDatasetVariance;
        return this;
    }

    public LimeConfig withPenalizeBalanceSparse(boolean penalizeBalanceSparse) {
        this.penalizeBalanceSparse = penalizeBalanceSparse;
        return this;
    }

    public LimeConfig withRetries(int noOfRetries) {
        this.noOfRetries = noOfRetries;
        return this;
    }

    public LimeConfig withSamples(int noOfSamples) {
        this.noOfSamples = noOfSamples;
        return this;
    }

<<<<<<< HEAD
    public LimeConfig withProximityFilter(boolean proximityFilter) {
        this.proximityFilter = proximityFilter;
        return this;
    }

    public LimeConfig withProximityThreshold(double proximityThreshold) {
        this.proximityThreshold = proximityThreshold;
=======
    public LimeConfig withProximityKernelWidth(double proximityKernelWidth) {
        this.proximityKernelWidth = proximityKernelWidth;
>>>>>>> 44e2983b
        return this;
    }

    public int getNoOfRetries() {
        return noOfRetries;
    }

    public int getNoOfSamples() {
        return noOfSamples;
    }

    public PerturbationContext getPerturbationContext() {
        return perturbationContext;
    }

    public boolean adaptDatasetVariance() {
        return adaptDatasetVariance;
    }

    public double getSeparableDatasetRatio() {
        return separableDatasetRatio;
    }

<<<<<<< HEAD
    public boolean isPenalizeBalanceSparse() {
        return penalizeBalanceSparse;
    }

    public boolean isProximityFilter() {
        return proximityFilter;
    }

    public double getProximityThreshold() {
        return proximityThreshold;
    }

    public Number getProximityFilteredDatasetMinimum() {
        return proximityFilteredDatasetMinimum;
    }

    public LimeConfig withProximityFilteredDatasetMinimum(Number proximityFilteredDatasetMinimum) {
        this.proximityFilteredDatasetMinimum = proximityFilteredDatasetMinimum;
=======
    public double getProximityKernelWidth() {
        return proximityKernelWidth;
    }

    public EncodingParams getEncodingParams() {
        return encodingParams;
    }

    public LimeConfig withEncodingParams(EncodingParams encodingParams) {
        this.encodingParams = encodingParams;
>>>>>>> 44e2983b
        return this;
    }
}<|MERGE_RESOLUTION|>--- conflicted
+++ resolved
@@ -29,16 +29,13 @@
     private static final double DEFAULT_SEPARABLE_DATASET_RATIO = 0.99;
     public static final int DEFAULT_NO_OF_RETRIES = 3;
     private static final boolean DEFAULT_ADAPT_DATASET_VARIANCE = false;
-<<<<<<< HEAD
     private static final boolean DEFAULT_PENALIZE_BALANCE_SPARSE = false;
     private static final boolean DEFAULT_PROXIMITY_FILTER = true;
     private static final double DEFAULT_PROXIMITY_THRESHOLD = 0.8;
     private static final Number DEFAULT_PROXIMITY_FILTERED_DATASET_MIN = 10;
-=======
     private static final double DEFAULT_PROXIMITY_KERNEL_WIDTH = 0.675;
     private static final double DEFAULT_ENCODING_CLUSTER_THRESHOLD = 0.1;
     private static final double DEFAULT_ENCODING_GAUSSIAN_FILTER_WIDTH = 1;
->>>>>>> 44e2983b
 
     private double separableDatasetRatio = DEFAULT_SEPARABLE_DATASET_RATIO;
 
@@ -63,7 +60,6 @@
     private boolean adaptDatasetVariance = DEFAULT_ADAPT_DATASET_VARIANCE;
 
     /**
-<<<<<<< HEAD
      * Whether to penalize weights whose sparse features encoding is balanced with respect to target output
      */
     private boolean penalizeBalanceSparse = DEFAULT_PENALIZE_BALANCE_SPARSE;
@@ -85,7 +81,8 @@
      * from the original sparse encoded dataset.
      */
     private Number proximityFilteredDatasetMinimum = DEFAULT_PROXIMITY_FILTERED_DATASET_MIN;
-=======
+
+    /**
      * The width of the kernel used to calculate proximity of sparse vector instances.
      */
     private double proximityKernelWidth = DEFAULT_PROXIMITY_KERNEL_WIDTH;
@@ -94,7 +91,7 @@
      * {@link EncodingParams} used to perform sparse encoding for LIME.
      */
     private EncodingParams encodingParams = new EncodingParams(DEFAULT_ENCODING_GAUSSIAN_FILTER_WIDTH, DEFAULT_ENCODING_CLUSTER_THRESHOLD);
->>>>>>> 44e2983b
+
 
     public LimeConfig withSeparableDatasetRatio(double separableDatasetRatio) {
         this.separableDatasetRatio = separableDatasetRatio;
@@ -126,7 +123,6 @@
         return this;
     }
 
-<<<<<<< HEAD
     public LimeConfig withProximityFilter(boolean proximityFilter) {
         this.proximityFilter = proximityFilter;
         return this;
@@ -134,10 +130,11 @@
 
     public LimeConfig withProximityThreshold(double proximityThreshold) {
         this.proximityThreshold = proximityThreshold;
-=======
+        return this;
+    }
+
     public LimeConfig withProximityKernelWidth(double proximityKernelWidth) {
         this.proximityKernelWidth = proximityKernelWidth;
->>>>>>> 44e2983b
         return this;
     }
 
@@ -161,7 +158,6 @@
         return separableDatasetRatio;
     }
 
-<<<<<<< HEAD
     public boolean isPenalizeBalanceSparse() {
         return penalizeBalanceSparse;
     }
@@ -180,7 +176,9 @@
 
     public LimeConfig withProximityFilteredDatasetMinimum(Number proximityFilteredDatasetMinimum) {
         this.proximityFilteredDatasetMinimum = proximityFilteredDatasetMinimum;
-=======
+        return this;
+    }
+
     public double getProximityKernelWidth() {
         return proximityKernelWidth;
     }
@@ -191,7 +189,6 @@
 
     public LimeConfig withEncodingParams(EncodingParams encodingParams) {
         this.encodingParams = encodingParams;
->>>>>>> 44e2983b
         return this;
     }
 }