/*
 * Copyright 2020 Red Hat, Inc. and/or its affiliates.
 *
 * Licensed under the Apache License, Version 2.0 (the "License");
 * you may not use this file except in compliance with the License.
 * You may obtain a copy of the License at
 *
 *       http://www.apache.org/licenses/LICENSE-2.0
 *
 * Unless required by applicable law or agreed to in writing, software
 * distributed under the License is distributed on an "AS IS" BASIS,
 * WITHOUT WARRANTIES OR CONDITIONS OF ANY KIND, either express or implied.
 * See the License for the specific language governing permissions and
 * limitations under the License.
 */
package org.kie.kogito.explainability.model;

import java.util.Arrays;
import java.util.List;
import java.util.Objects;
import java.util.stream.Collectors;

import org.apache.commons.lang3.ArrayUtils;

/**
 * Wrapper class for any kind of value part of a prediction input or output.
 *
 * @param <S>
 */
public class Value<S> {

    private final S underlyingObject;

    public Value(S underlyingObject) {
        this.underlyingObject = underlyingObject;
    }

    public String asString() {
<<<<<<< HEAD
        try {
            List<Feature> composite = (List<Feature>) underlyingObject;
            return composite.stream().map(f -> f.getValue().asString()).collect(Collectors.joining(" "));
        } catch (ClassCastException ignored) {
=======
        if (underlyingObject instanceof List) {
            try {
                List<Feature> composite = (List<Feature>) underlyingObject;
                return composite.stream().map(f -> f.getValue().asString()).collect(Collectors.joining(" "));
            } catch (ClassCastException ignored) {
            }
>>>>>>> 726941c0
        }
        return ArrayUtils.toString(underlyingObject);
    }

    public double asNumber() {
        if (underlyingObject != null) {
            try {
                return underlyingObject instanceof Boolean ? (Boolean) underlyingObject ? 1d : 0d : Double.parseDouble(asString());
            } catch (NumberFormatException nfe) {
                return Double.NaN;
            }
        } else {
            return Double.NaN;
        }
    }

    public S getUnderlyingObject() {
        return underlyingObject;
    }

    @Override
    public String toString() {
        return "Value{" + underlyingObject + '}';
    }

    public double[] asVector() {
        double[] doubles;
        if (underlyingObject instanceof double[]) {
            doubles = (double[]) underlyingObject;
        } else {
            if (underlyingObject instanceof String) {
                String[] tokens = ((String) underlyingObject).split(",?\\s+");
                int noOfWords = tokens.length;
                doubles = new double[noOfWords];
                // parse string encoded vector
                if (Arrays.stream(tokens).allMatch(s -> s.matches("-?\\d+(\\.\\d+)?"))) {
                    for (int i = 0; i < tokens.length; i++) {
                        doubles[i] = Double.parseDouble(tokens[i]);
                    }
                } else { // or make a vector of 1s
                    Arrays.fill(doubles, 1);
                }
            } else {
                double v = asNumber();
                doubles = new double[1];
                doubles[0] = v;
            }
            // FAI-234 : handle parsing of different underlyingObject types as vectors (e.g. ByteBuffer, etc.)
        }
        return doubles;
    }

    @Override
    public boolean equals(Object o) {
        if (this == o) {
            return true;
        }
        if (o == null || getClass() != o.getClass()) {
            return false;
        }
        Value<?> value = (Value<?>) o;
        return Objects.equals(underlyingObject, value.underlyingObject);
    }

    @Override
    public int hashCode() {
        return Objects.hash(underlyingObject);
    }
}<|MERGE_RESOLUTION|>--- conflicted
+++ resolved
@@ -36,19 +36,12 @@
     }
 
     public String asString() {
-<<<<<<< HEAD
-        try {
-            List<Feature> composite = (List<Feature>) underlyingObject;
-            return composite.stream().map(f -> f.getValue().asString()).collect(Collectors.joining(" "));
-        } catch (ClassCastException ignored) {
-=======
         if (underlyingObject instanceof List) {
             try {
                 List<Feature> composite = (List<Feature>) underlyingObject;
                 return composite.stream().map(f -> f.getValue().asString()).collect(Collectors.joining(" "));
             } catch (ClassCastException ignored) {
             }
->>>>>>> 726941c0
         }
         return ArrayUtils.toString(underlyingObject);
     }
