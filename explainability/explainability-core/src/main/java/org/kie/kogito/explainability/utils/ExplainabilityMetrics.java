/*
 * Copyright 2020 Red Hat, Inc. and/or its affiliates.
 *
 * Licensed under the Apache License, Version 2.0 (the "License");
 * you may not use this file except in compliance with the License.
 * You may obtain a copy of the License at
 *
 *       http://www.apache.org/licenses/LICENSE-2.0
 *
 * Unless required by applicable law or agreed to in writing, software
 * distributed under the License is distributed on an "AS IS" BASIS,
 * WITHOUT WARRANTIES OR CONDITIONS OF ANY KIND, either express or implied.
 * See the License for the specific language governing permissions and
 * limitations under the License.
 */
package org.kie.kogito.explainability.utils;

import java.util.List;

import org.apache.commons.lang3.tuple.Pair;
import org.kie.kogito.explainability.model.Feature;
import org.kie.kogito.explainability.model.FeatureFactory;
import org.kie.kogito.explainability.model.FeatureImportance;
import org.kie.kogito.explainability.model.Output;
import org.kie.kogito.explainability.model.Prediction;
import org.kie.kogito.explainability.model.PredictionInput;
import org.kie.kogito.explainability.model.PredictionOutput;
import org.kie.kogito.explainability.model.PredictionProvider;
import org.kie.kogito.explainability.model.Saliency;
import org.kie.kogito.explainability.model.Type;
import org.kie.kogito.explainability.model.Value;

/**
 * Utility class providing different methods to evaluate explainability.
 */
public class ExplainabilityMetrics {

    /**
     * Drop in confidence score threshold for impact score calculation.
     * Confidence scores below {@code originalScore * CONFIDENCE_DROP_RATIO} are considered impactful for a model.
     */
    private static final double CONFIDENCE_DROP_RATIO = 0.2d;

    private ExplainabilityMetrics() {
    }

    /**
     * Measure the explainability of an explanation.
     * See paper: "Towards Quantification of Explainability in Explainable Artificial Intelligence Methods" by Islam et al.
     *
     * @param inputCognitiveChunks  the no. of cognitive chunks (pieces of information) required to generate the
     *                              explanation (e.g. the no. of explanation inputs)
     * @param outputCognitiveChunks the no. of cognitive chunks generated within the explanation itself
     * @param interactionRatio      the ratio of interaction (between 0 and 1) required by the explanation
     * @return the quantitative explainability measure
     */
    public static double quantifyExplainability(int inputCognitiveChunks, int outputCognitiveChunks, double interactionRatio) {
        return inputCognitiveChunks + outputCognitiveChunks > 0 ? 0.333 / (double) inputCognitiveChunks
                + 0.333 / (double) outputCognitiveChunks + 0.333 * (1d - interactionRatio) : 0;
    }

    /**
     * Calculate the impact of dropping the most important features (given by {@link Saliency#getTopFeatures(int)} from the input.
     * Highly important features would have rather high impact.
     * See paper: Qiu Lin, Zhong, et al. "Do Explanations Reflect Decisions? A Machine-centric Strategy to Quantify the
     * Performance of Explainability Algorithms." 2019.
     *
     * @param model       the model to be explained
     * @param prediction  a prediction
     * @param topFeatures the list of important features that should be dropped
     * @return the saliency impact
     */
    public static double impactScore(PredictionProvider model, Prediction prediction, List<FeatureImportance> topFeatures) {
<<<<<<< HEAD

        List<Feature> copy = List.copyOf(prediction.getInput().getFeatures());

        for (FeatureImportance featureImportance : topFeatures) {
            Feature topFeature = featureImportance.getFeature();
            String name = topFeature.getName();
            Value<?> value = topFeature.getValue();
            Feature droppedFeature = null;
            for (Feature feature : copy) {
                if (name.equals(feature.getName())) {
                    if (value.equals(feature.getValue())) {
                        droppedFeature = FeatureFactory.copyOf(feature, feature.getType().drop(value));
                    } else {
                        List<Feature> linearizedFeatures = DataUtils.getLinearizedFeatures(List.of(feature));
                        int i = 0;
                        for (Feature linearizedFeature : linearizedFeatures) {
                            if (value.equals(linearizedFeature.getValue())) {
                                Feature e = linearizedFeatures.get(i);
                                linearizedFeatures.set(i, FeatureFactory.copyOf(e, e.getType().drop(value)));
                                droppedFeature = FeatureFactory.newCompositeFeature(name, linearizedFeatures);
                                break;
                            } else {
                                i++;
                            }
                        }
                    }
                    break;
                }
            }
            if (droppedFeature != null) {
                Feature finalDroppedFeature = droppedFeature;
                copy = copy.stream().map(f -> f.getName().equals(finalDroppedFeature.getName())? finalDroppedFeature : f).collect(Collectors.toList());
            }
=======
        List<Feature> copy = List.copyOf(prediction.getInput().getFeatures());
        for (FeatureImportance featureImportance : topFeatures) {
            copy = DataUtils.dropFeature(copy, featureImportance.getFeature());
>>>>>>> 726941c0
        }

        PredictionInput predictionInput = new PredictionInput(copy);
        List<PredictionOutput> predictionOutputs = model.predict(List.of(predictionInput));
        PredictionOutput predictionOutput = predictionOutputs.get(0);
        double impact = 0d;
        double size = predictionOutput.getOutputs().size();
        for (int i = 0; i < size; i++) {
            Output original = prediction.getOutput().getOutputs().get(i);
            Output modified = predictionOutput.getOutputs().get(i);
            impact += (!original.getValue().asString().equals(modified.getValue().asString())
                    || modified.getScore() < original.getScore() * CONFIDENCE_DROP_RATIO) ? 1d : 0d;
        }
        return impact / size;
    }

    /**
     * Calculate fidelity (accuracy) of boolean classification outputs using saliency predictor function = sign(sum(saliency.scores))
     * See papers:
     * - Guidotti Riccardo, et al. "A survey of methods for explaining black box models." ACM computing surveys (2018).
     * - Bodria, Francesco, et al. "Explainability Methods for Natural Language Processing: Applications to Sentiment Analysis (Discussion Paper)."
     *
     * @param pairs pairs composed by the saliency and the related prediction
     * @return the fidelity accuracy
     */
    public static double classificationFidelity(List<Pair<Saliency, Prediction>> pairs) {
        double acc = 0;
        double evals = 0;
        for (Pair<Saliency, Prediction> pair : pairs) {
            Saliency saliency = pair.getLeft();
            Prediction prediction = pair.getRight();
            for (Output output : prediction.getOutput().getOutputs()) {
                Type type = output.getType();
                if (Type.BOOLEAN.equals(type)) {
                    double predictorOutput = saliency.getPerFeatureImportance().stream().map(FeatureImportance::getScore).mapToDouble(d -> d).sum();
                    double v = output.getValue().asNumber();
                    if ((v >= 0 && predictorOutput >= 0) || (v < 0 && predictorOutput < 0)) {
                        acc++;
                    }
                    evals++;
                }
            }
        }
        return evals == 0 ? 0 : acc / evals;
    }
}<|MERGE_RESOLUTION|>--- conflicted
+++ resolved
@@ -19,7 +19,6 @@
 
 import org.apache.commons.lang3.tuple.Pair;
 import org.kie.kogito.explainability.model.Feature;
-import org.kie.kogito.explainability.model.FeatureFactory;
 import org.kie.kogito.explainability.model.FeatureImportance;
 import org.kie.kogito.explainability.model.Output;
 import org.kie.kogito.explainability.model.Prediction;
@@ -28,7 +27,6 @@
 import org.kie.kogito.explainability.model.PredictionProvider;
 import org.kie.kogito.explainability.model.Saliency;
 import org.kie.kogito.explainability.model.Type;
-import org.kie.kogito.explainability.model.Value;
 
 /**
  * Utility class providing different methods to evaluate explainability.
@@ -71,45 +69,9 @@
      * @return the saliency impact
      */
     public static double impactScore(PredictionProvider model, Prediction prediction, List<FeatureImportance> topFeatures) {
-<<<<<<< HEAD
-
-        List<Feature> copy = List.copyOf(prediction.getInput().getFeatures());
-
-        for (FeatureImportance featureImportance : topFeatures) {
-            Feature topFeature = featureImportance.getFeature();
-            String name = topFeature.getName();
-            Value<?> value = topFeature.getValue();
-            Feature droppedFeature = null;
-            for (Feature feature : copy) {
-                if (name.equals(feature.getName())) {
-                    if (value.equals(feature.getValue())) {
-                        droppedFeature = FeatureFactory.copyOf(feature, feature.getType().drop(value));
-                    } else {
-                        List<Feature> linearizedFeatures = DataUtils.getLinearizedFeatures(List.of(feature));
-                        int i = 0;
-                        for (Feature linearizedFeature : linearizedFeatures) {
-                            if (value.equals(linearizedFeature.getValue())) {
-                                Feature e = linearizedFeatures.get(i);
-                                linearizedFeatures.set(i, FeatureFactory.copyOf(e, e.getType().drop(value)));
-                                droppedFeature = FeatureFactory.newCompositeFeature(name, linearizedFeatures);
-                                break;
-                            } else {
-                                i++;
-                            }
-                        }
-                    }
-                    break;
-                }
-            }
-            if (droppedFeature != null) {
-                Feature finalDroppedFeature = droppedFeature;
-                copy = copy.stream().map(f -> f.getName().equals(finalDroppedFeature.getName())? finalDroppedFeature : f).collect(Collectors.toList());
-            }
-=======
         List<Feature> copy = List.copyOf(prediction.getInput().getFeatures());
         for (FeatureImportance featureImportance : topFeatures) {
             copy = DataUtils.dropFeature(copy, featureImportance.getFeature());
->>>>>>> 726941c0
         }
 
         PredictionInput predictionInput = new PredictionInput(copy);
