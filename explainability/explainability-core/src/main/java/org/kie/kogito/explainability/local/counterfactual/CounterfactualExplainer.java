/*
 * Copyright 2021 Red Hat, Inc. and/or its affiliates.
 *
 * Licensed under the Apache License, Version 2.0 (the "License");
 * you may not use this file except in compliance with the License.
 * You may obtain a copy of the License at
 *
 *       http://www.apache.org/licenses/LICENSE-2.0
 *
 * Unless required by applicable law or agreed to in writing, software
 * distributed under the License is distributed on an "AS IS" BASIS,
 * WITHOUT WARRANTIES OR CONDITIONS OF ANY KIND, either express or implied.
 * See the License for the specific language governing permissions and
 * limitations under the License.
 */
package org.kie.kogito.explainability.local.counterfactual;

import java.time.Duration;
import java.util.List;
import java.util.Objects;
import java.util.UUID;
import java.util.concurrent.CompletableFuture;
import java.util.concurrent.ExecutionException;
import java.util.concurrent.Executor;
import java.util.concurrent.atomic.AtomicLong;
import java.util.function.Consumer;
import java.util.function.Function;
import java.util.stream.Collectors;

import org.kie.kogito.explainability.local.LocalExplainer;
import org.kie.kogito.explainability.local.counterfactual.entities.CounterfactualEntity;
import org.kie.kogito.explainability.local.counterfactual.entities.CounterfactualEntityFactory;
<<<<<<< HEAD
import org.kie.kogito.explainability.local.counterfactual.entities.NestedFeatureHandler;
import org.kie.kogito.explainability.model.*;
=======
import org.kie.kogito.explainability.model.CounterfactualPrediction;
import org.kie.kogito.explainability.model.Output;
import org.kie.kogito.explainability.model.Prediction;
import org.kie.kogito.explainability.model.PredictionFeatureDomain;
import org.kie.kogito.explainability.model.PredictionInput;
import org.kie.kogito.explainability.model.PredictionOutput;
import org.kie.kogito.explainability.model.PredictionProvider;
>>>>>>> a7987c4a
import org.optaplanner.core.api.solver.SolverJob;
import org.optaplanner.core.api.solver.SolverManager;
import org.optaplanner.core.config.solver.SolverConfig;
import org.slf4j.Logger;
import org.slf4j.LoggerFactory;

/**
 * Provides exemplar (counterfactual) explanations for a predictive model.
 * This implementation uses the Constraint Solution Problem solver OptaPlanner to search for
 * counterfactuals which minimize a score calculated by {@link CounterFactualScoreCalculator}.
 */
public class CounterfactualExplainer implements LocalExplainer<CounterfactualResult> {

    public static final Consumer<CounterfactualSolution> assignSolutionId =
            counterfactual -> counterfactual.setSolutionId(UUID.randomUUID());
    private static final Logger logger =
            LoggerFactory.getLogger(CounterfactualExplainer.class);
<<<<<<< HEAD
    private final SolverConfig solverConfig;
    private final Function<SolverConfig, SolverManager<CounterfactualSolution, UUID>> solverManagerFactory;
    private final Executor executor;
    private final double goalThreshold;

    public CounterfactualExplainer() {
        this.solverConfig = CounterfactualConfigurationFactory.builder().build();
        this.solverManagerFactory = solverConfig -> SolverManager.create(solverConfig, new SolverManagerConfig());
        this.executor = ForkJoinPool.commonPool();
        this.goalThreshold = CounterfactualConfigurationFactory.DEFAULT_GOAL_THRESHOLD;
=======

    private final CounterfactualConfig counterfactualConfig;

    public CounterfactualExplainer() {
        this.counterfactualConfig = new CounterfactualConfig();
>>>>>>> a7987c4a
    }

    /**
     * Create a new {@link CounterfactualExplainer} using OptaPlanner as the underlying engine.
     * The data distribution information (if available) will be used to scale the features during the search.
     * A customizable OptaPlanner solver configuration can be passed using a {@link SolverConfig}.
     * An specific {@link Executor} can also be provided.
     * The score calculation (as performed by {@link CounterFactualScoreCalculator}) will use the goal threshold
     * to if a proposed solution is close enough to the goal to be considered a match. This will only apply
     * to numerical variables. This threshold is a positive ratio of the variable value (e.g. 0.01 of the value)
     * A strict match can be implemented by using a threshold of zero.
     *
<<<<<<< HEAD
     * @param solverConfig An OptaPlanner {@link SolverConfig} configuration
     * @param executor The {@link Executor} to be used by the explainer
     * @param goalThreshold A positive threshold as a ratio of the variable's value
     */
    protected CounterfactualExplainer(SolverConfig solverConfig,
            Function<SolverConfig, SolverManager<CounterfactualSolution, UUID>> solverManagerFactory,
            Executor executor, double goalThreshold) {
        this.solverConfig = solverConfig;
        this.solverManagerFactory = solverManagerFactory;
        this.executor = executor;
        this.goalThreshold = goalThreshold;
=======
     * @param counterfactualConfig An Counterfactual {@link CounterfactualConfig} configuration
     */
    public CounterfactualExplainer(CounterfactualConfig counterfactualConfig) {
        this.counterfactualConfig = counterfactualConfig;
>>>>>>> a7987c4a
    }

    public CounterfactualConfig getCounterfactualConfig() {
        return this.counterfactualConfig;
    }

    public double getGoalThreshold() {
        return goalThreshold;
    }

    public SolverConfig getSolverConfig() {
        return solverConfig;
    }

    /**
     * Wrap the provided {@link Consumer<CounterfactualResult>} in a OptaPlanner-accepted
     * {@link Consumer<CounterfactualSolution>}.
     * The consumer is only called when the provided {@link CounterfactualSolution} is valid.
     *
     * @param consumer {@link Consumer<CounterfactualResult>} provided to the explainer for intermediate results
     * @return {@link Consumer<CounterfactualSolution>} as accepted by OptaPlanner
     */
    private Consumer<CounterfactualSolution> createSolutionConsumer(Consumer<CounterfactualResult> consumer,
            AtomicLong sequenceId) {
        return counterfactualSolution -> {
            if (counterfactualSolution.getScore().isFeasible()) {
                final List<CounterfactualEntity> entities = counterfactualSolution.getEntities();
                final List<Feature> features = entities.stream().map(CounterfactualEntity::asFeature).collect(Collectors.toList());
                final List<Feature> unflattenedFeatures = NestedFeatureHandler.getDelinearizedFeatures(features, counterfactualSolution.getOriginalFeatures());
                CounterfactualResult result = new CounterfactualResult(entities, unflattenedFeatures,
                        counterfactualSolution.getPredictionOutputs(),
                        counterfactualSolution.getScore().isFeasible(),
                        counterfactualSolution.getSolutionId(),
                        counterfactualSolution.getExecutionId(),
                        sequenceId.incrementAndGet());
                consumer.accept(result);
            }
        };
    }

    /**
     * Assembles the counterfactual response from the entities returned from the search
     * 
     * @param entities
     * @return
     */
    private static List<PredictionInput> buildInput(List<CounterfactualEntity> entities) {
        return List.of(new PredictionInput(
                entities.stream().map(CounterfactualEntity::asFeature).collect(Collectors.toList())));
    }

    @Override
    public CompletableFuture<CounterfactualResult> explainAsync(Prediction prediction,
            PredictionProvider model,
            Consumer<CounterfactualResult> intermediateResultsConsumer) {
        final AtomicLong sequenceId = new AtomicLong(0);
<<<<<<< HEAD
        CounterfactualPrediction cfPrediction = (CounterfactualPrediction) prediction;
=======
        final CounterfactualPrediction cfPrediction = (CounterfactualPrediction) prediction;
        final PredictionFeatureDomain featureDomain = cfPrediction.getDomain();
        final List<Boolean> constraints = cfPrediction.getConstraints();
>>>>>>> a7987c4a
        final UUID executionId = cfPrediction.getExecutionId();
        final Long maxRunningTimeSeconds = cfPrediction.getMaxRunningTimeSeconds();
        final List<CounterfactualEntity> entities =
                CounterfactualEntityFactory.createEntities(prediction.getInput());

        final List<Output> goal = prediction.getOutput().getOutputs();

        // Original features kept as structural reference to re-assemble composite features
        final List<Feature> originalFeatures = prediction.getInput().getFeatures();

        Function<UUID, CounterfactualSolution> initial =
<<<<<<< HEAD
                uuid -> new CounterfactualSolution(entities,
                        originalFeatures,
                        model,
                        goal,
                        UUID.randomUUID(),
                        executionId,
                        this.goalThreshold);
=======
                uuid -> new CounterfactualSolution(entities, model, goal, UUID.randomUUID(), executionId,
                        this.counterfactualConfig.getGoalThreshold());
>>>>>>> a7987c4a

        final CompletableFuture<CounterfactualSolution> cfSolution = CompletableFuture.supplyAsync(() -> {
            SolverConfig solverConfig = this.counterfactualConfig.getSolverConfig();
            if (Objects.nonNull(maxRunningTimeSeconds)) {
                solverConfig.withTerminationSpentLimit(Duration.ofSeconds(maxRunningTimeSeconds));
            }
            try (SolverManager<CounterfactualSolution, UUID> solverManager = this.counterfactualConfig
                    .getSolverManagerFactory()
                    .apply(solverConfig)) {

                SolverJob<CounterfactualSolution, UUID> solverJob =
                        solverManager.solveAndListen(executionId, initial,
                                assignSolutionId.andThen(createSolutionConsumer(intermediateResultsConsumer,
                                        sequenceId)),
                                null);
                try {
                    // Wait until the solving ends
                    return solverJob.getFinalBestSolution();
                } catch (ExecutionException e) {
                    logger.error("Solving failed: {}", e.getMessage());
                    throw new IllegalStateException("Prediction returned an error", e);
                } catch (InterruptedException e) {
                    Thread.currentThread().interrupt();
                    throw new IllegalStateException("Solving failed (Thread interrupted)", e);
                }
            }
        }, this.counterfactualConfig.getExecutor());

        final CompletableFuture<List<PredictionOutput>> cfOutputs =
                cfSolution.thenCompose(s -> model.predictAsync(buildInput(s.getEntities())));
        return CompletableFuture.allOf(cfOutputs, cfSolution).thenApply(v -> {
            CounterfactualSolution solution = cfSolution.join();
            //            final List<Feature> features = solution.getEntities().stream().map(CounterfactualEntity::asFeature).collect(Collectors.toList());
            //            final List<Feature> unflattenedFeatures = NestedFeatureHandler.getDelinearizedFeatures(features, solution.getOriginalFeatures());
            return new CounterfactualResult(solution.getEntities(),
                    solution.getOriginalFeatures(),
                    //                    unflattenedFeatures,
                    cfOutputs.join(),
                    solution.getScore().isFeasible(),
                    UUID.randomUUID(),
                    solution.getExecutionId(),
                    sequenceId.incrementAndGet());
        });

    }

<<<<<<< HEAD
    public static class Builder {
        private Executor executor = ForkJoinPool.commonPool();
        private SolverConfig solverConfig = null;
        private double goalThreshold = CounterfactualConfigurationFactory.DEFAULT_GOAL_THRESHOLD;
        private Function<SolverConfig, SolverManager<CounterfactualSolution, UUID>> solverManagerFactory = null;

        private Builder() {
        }

        public Builder withExecutor(Executor executor) {
            this.executor = executor;
            return this;
        }

        public Builder withSolverConfig(SolverConfig solverConfig) {
            this.solverConfig = solverConfig;
            return this;
        }

        public Builder withGoalThreshold(double goalThreshold) {
            this.goalThreshold = goalThreshold;
            return this;
        }

        public Builder withSolverManagerFactory(
                Function<SolverConfig, SolverManager<CounterfactualSolution, UUID>> solverManagerFactory) {
            this.solverManagerFactory = solverManagerFactory;
            return this;
        }

        public CounterfactualExplainer build() {
            // Create a default solver configuration if none provided
            if (this.solverConfig == null) {
                this.solverConfig = CounterfactualConfigurationFactory.builder().build();
            }
            if (this.solverManagerFactory == null) {
                this.solverManagerFactory = solverConfig -> SolverManager.create(solverConfig, new SolverManagerConfig());
            }
            return new CounterfactualExplainer(
                    this.solverConfig,
                    this.solverManagerFactory,
                    this.executor,
                    this.goalThreshold);
        }
    }
=======
>>>>>>> a7987c4a
}<|MERGE_RESOLUTION|>--- conflicted
+++ resolved
@@ -30,10 +30,6 @@
 import org.kie.kogito.explainability.local.LocalExplainer;
 import org.kie.kogito.explainability.local.counterfactual.entities.CounterfactualEntity;
 import org.kie.kogito.explainability.local.counterfactual.entities.CounterfactualEntityFactory;
-<<<<<<< HEAD
-import org.kie.kogito.explainability.local.counterfactual.entities.NestedFeatureHandler;
-import org.kie.kogito.explainability.model.*;
-=======
 import org.kie.kogito.explainability.model.CounterfactualPrediction;
 import org.kie.kogito.explainability.model.Output;
 import org.kie.kogito.explainability.model.Prediction;
@@ -41,7 +37,6 @@
 import org.kie.kogito.explainability.model.PredictionInput;
 import org.kie.kogito.explainability.model.PredictionOutput;
 import org.kie.kogito.explainability.model.PredictionProvider;
->>>>>>> a7987c4a
 import org.optaplanner.core.api.solver.SolverJob;
 import org.optaplanner.core.api.solver.SolverManager;
 import org.optaplanner.core.config.solver.SolverConfig;
@@ -59,24 +54,11 @@
             counterfactual -> counterfactual.setSolutionId(UUID.randomUUID());
     private static final Logger logger =
             LoggerFactory.getLogger(CounterfactualExplainer.class);
-<<<<<<< HEAD
-    private final SolverConfig solverConfig;
-    private final Function<SolverConfig, SolverManager<CounterfactualSolution, UUID>> solverManagerFactory;
-    private final Executor executor;
-    private final double goalThreshold;
-
-    public CounterfactualExplainer() {
-        this.solverConfig = CounterfactualConfigurationFactory.builder().build();
-        this.solverManagerFactory = solverConfig -> SolverManager.create(solverConfig, new SolverManagerConfig());
-        this.executor = ForkJoinPool.commonPool();
-        this.goalThreshold = CounterfactualConfigurationFactory.DEFAULT_GOAL_THRESHOLD;
-=======
 
     private final CounterfactualConfig counterfactualConfig;
 
     public CounterfactualExplainer() {
         this.counterfactualConfig = new CounterfactualConfig();
->>>>>>> a7987c4a
     }
 
     /**
@@ -89,43 +71,21 @@
      * to numerical variables. This threshold is a positive ratio of the variable value (e.g. 0.01 of the value)
      * A strict match can be implemented by using a threshold of zero.
      *
-<<<<<<< HEAD
-     * @param solverConfig An OptaPlanner {@link SolverConfig} configuration
-     * @param executor The {@link Executor} to be used by the explainer
-     * @param goalThreshold A positive threshold as a ratio of the variable's value
-     */
-    protected CounterfactualExplainer(SolverConfig solverConfig,
-            Function<SolverConfig, SolverManager<CounterfactualSolution, UUID>> solverManagerFactory,
-            Executor executor, double goalThreshold) {
-        this.solverConfig = solverConfig;
-        this.solverManagerFactory = solverManagerFactory;
-        this.executor = executor;
-        this.goalThreshold = goalThreshold;
-=======
      * @param counterfactualConfig An Counterfactual {@link CounterfactualConfig} configuration
      */
     public CounterfactualExplainer(CounterfactualConfig counterfactualConfig) {
         this.counterfactualConfig = counterfactualConfig;
->>>>>>> a7987c4a
     }
 
     public CounterfactualConfig getCounterfactualConfig() {
         return this.counterfactualConfig;
     }
 
-    public double getGoalThreshold() {
-        return goalThreshold;
-    }
-
-    public SolverConfig getSolverConfig() {
-        return solverConfig;
-    }
-
     /**
      * Wrap the provided {@link Consumer<CounterfactualResult>} in a OptaPlanner-accepted
      * {@link Consumer<CounterfactualSolution>}.
      * The consumer is only called when the provided {@link CounterfactualSolution} is valid.
-     *
+     * 
      * @param consumer {@link Consumer<CounterfactualResult>} provided to the explainer for intermediate results
      * @return {@link Consumer<CounterfactualSolution>} as accepted by OptaPlanner
      */
@@ -149,7 +109,7 @@
 
     /**
      * Assembles the counterfactual response from the entities returned from the search
-     * 
+     *
      * @param entities
      * @return
      */
@@ -163,13 +123,7 @@
             PredictionProvider model,
             Consumer<CounterfactualResult> intermediateResultsConsumer) {
         final AtomicLong sequenceId = new AtomicLong(0);
-<<<<<<< HEAD
         CounterfactualPrediction cfPrediction = (CounterfactualPrediction) prediction;
-=======
-        final CounterfactualPrediction cfPrediction = (CounterfactualPrediction) prediction;
-        final PredictionFeatureDomain featureDomain = cfPrediction.getDomain();
-        final List<Boolean> constraints = cfPrediction.getConstraints();
->>>>>>> a7987c4a
         final UUID executionId = cfPrediction.getExecutionId();
         final Long maxRunningTimeSeconds = cfPrediction.getMaxRunningTimeSeconds();
         final List<CounterfactualEntity> entities =
@@ -181,18 +135,8 @@
         final List<Feature> originalFeatures = prediction.getInput().getFeatures();
 
         Function<UUID, CounterfactualSolution> initial =
-<<<<<<< HEAD
-                uuid -> new CounterfactualSolution(entities,
-                        originalFeatures,
-                        model,
-                        goal,
-                        UUID.randomUUID(),
-                        executionId,
-                        this.goalThreshold);
-=======
                 uuid -> new CounterfactualSolution(entities, model, goal, UUID.randomUUID(), executionId,
                         this.counterfactualConfig.getGoalThreshold());
->>>>>>> a7987c4a
 
         final CompletableFuture<CounterfactualSolution> cfSolution = CompletableFuture.supplyAsync(() -> {
             SolverConfig solverConfig = this.counterfactualConfig.getSolverConfig();
@@ -225,8 +169,6 @@
                 cfSolution.thenCompose(s -> model.predictAsync(buildInput(s.getEntities())));
         return CompletableFuture.allOf(cfOutputs, cfSolution).thenApply(v -> {
             CounterfactualSolution solution = cfSolution.join();
-            //            final List<Feature> features = solution.getEntities().stream().map(CounterfactualEntity::asFeature).collect(Collectors.toList());
-            //            final List<Feature> unflattenedFeatures = NestedFeatureHandler.getDelinearizedFeatures(features, solution.getOriginalFeatures());
             return new CounterfactualResult(solution.getEntities(),
                     solution.getOriginalFeatures(),
                     //                    unflattenedFeatures,
@@ -239,52 +181,4 @@
 
     }
 
-<<<<<<< HEAD
-    public static class Builder {
-        private Executor executor = ForkJoinPool.commonPool();
-        private SolverConfig solverConfig = null;
-        private double goalThreshold = CounterfactualConfigurationFactory.DEFAULT_GOAL_THRESHOLD;
-        private Function<SolverConfig, SolverManager<CounterfactualSolution, UUID>> solverManagerFactory = null;
-
-        private Builder() {
-        }
-
-        public Builder withExecutor(Executor executor) {
-            this.executor = executor;
-            return this;
-        }
-
-        public Builder withSolverConfig(SolverConfig solverConfig) {
-            this.solverConfig = solverConfig;
-            return this;
-        }
-
-        public Builder withGoalThreshold(double goalThreshold) {
-            this.goalThreshold = goalThreshold;
-            return this;
-        }
-
-        public Builder withSolverManagerFactory(
-                Function<SolverConfig, SolverManager<CounterfactualSolution, UUID>> solverManagerFactory) {
-            this.solverManagerFactory = solverManagerFactory;
-            return this;
-        }
-
-        public CounterfactualExplainer build() {
-            // Create a default solver configuration if none provided
-            if (this.solverConfig == null) {
-                this.solverConfig = CounterfactualConfigurationFactory.builder().build();
-            }
-            if (this.solverManagerFactory == null) {
-                this.solverManagerFactory = solverConfig -> SolverManager.create(solverConfig, new SolverManagerConfig());
-            }
-            return new CounterfactualExplainer(
-                    this.solverConfig,
-                    this.solverManagerFactory,
-                    this.executor,
-                    this.goalThreshold);
-        }
-    }
-=======
->>>>>>> a7987c4a
 }