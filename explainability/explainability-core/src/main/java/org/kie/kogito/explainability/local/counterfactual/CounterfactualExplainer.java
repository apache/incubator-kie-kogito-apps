--- conflicted
+++ resolved
@@ -95,7 +95,8 @@
         return new Builder();
     }
 
-<<<<<<< HEAD
+    private Consumer<CounterfactualSolution> createSolutionConsumer(Consumer<CounterfactualResult> consumer,
+            AtomicLong sequenceId) {
     /**
      * Wrap the provided {@link Consumer<CounterfactualResult>} in a OptaPlanner-accepted
      * {@link Consumer<CounterfactualSolution>}.
@@ -106,17 +107,6 @@
      */
     private Consumer<CounterfactualSolution> createSolutionConsumer(Consumer<CounterfactualResult> consumer) {
         return counterfactualSolution -> {
-            if (counterfactualSolution.getScore().isFeasible()) {
-                CounterfactualResult result = new CounterfactualResult(counterfactualSolution.getEntities(),
-                        counterfactualSolution.getPredictionOutputs(),
-                        counterfactualSolution.getScore().isFeasible(),
-                        counterfactualSolution.getSolutionId(), counterfactualSolution.getExecutionId());
-                consumer.accept(result);
-            }
-=======
-    private Consumer<CounterfactualSolution> createSolutionConsumer(Consumer<CounterfactualResult> consumer,
-            AtomicLong sequenceId) {
-        return counterfactualSolution -> {
             CounterfactualResult result = new CounterfactualResult(counterfactualSolution.getEntities(),
                     counterfactualSolution.getPredictionOutputs(),
                     counterfactualSolution.getScore().isFeasible(),
@@ -124,7 +114,6 @@
                     counterfactualSolution.getExecutionId(),
                     sequenceId.incrementAndGet());
             consumer.accept(result);
->>>>>>> 733edc73
         };
     }
 
