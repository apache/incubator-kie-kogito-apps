/*
 * Copyright 2021 Red Hat, Inc. and/or its affiliates.
 *
 * Licensed under the Apache License, Version 2.0 (the "License");
 * you may not use this file except in compliance with the License.
 * You may obtain a copy of the License at
 *
 *       http://www.apache.org/licenses/LICENSE-2.0
 *
 * Unless required by applicable law or agreed to in writing, software
 * distributed under the License is distributed on an "AS IS" BASIS,
 * WITHOUT WARRANTIES OR CONDITIONS OF ANY KIND, either express or implied.
 * See the License for the specific language governing permissions and
 * limitations under the License.
 */
package org.kie.kogito.explainability.local.counterfactual;

import java.util.List;
import java.util.Optional;
import java.util.UUID;
import java.util.concurrent.CompletableFuture;
import java.util.concurrent.ExecutionException;
import java.util.concurrent.Executor;
import java.util.concurrent.ForkJoinPool;
import java.util.function.Consumer;
import java.util.function.Function;
import java.util.stream.Collectors;
import java.util.stream.IntStream;

import org.kie.kogito.explainability.local.LocalExplainer;
import org.kie.kogito.explainability.local.counterfactual.entities.CounterfactualEntity;
import org.kie.kogito.explainability.local.counterfactual.entities.CounterfactualEntityFactory;
import org.kie.kogito.explainability.model.*;
import org.kie.kogito.explainability.model.domain.FeatureDomain;
import org.optaplanner.core.api.solver.SolverJob;
import org.optaplanner.core.api.solver.SolverManager;
import org.optaplanner.core.config.solver.SolverConfig;
import org.optaplanner.core.config.solver.SolverManagerConfig;
import org.slf4j.Logger;
import org.slf4j.LoggerFactory;

/**
 * Provides exemplar (counterfactual) explanations for a predictive model.
 * This implementation uses the Constraint Solution Problem solver OptaPlanner to search for
 * counterfactuals which minimize a score calculated by {@link CounterFactualScoreCalculator}.
 */
public class CounterfactualExplainer implements LocalExplainer<CounterfactualResult> {

    private static final Logger logger =
            LoggerFactory.getLogger(CounterfactualExplainer.class);
    private final List<Output> goal;
    private final DataDomain dataDomain;
    private final List<Boolean> constraints;
    private final SolverConfig solverConfig;
    private final Executor executor;
    private final DataDistribution dataDistribution;
<<<<<<< HEAD
    private final UUID id;
=======
    private final Consumer<CounterfactualSolution> intermediateResultsConsumer;
    private final Consumer<CounterfactualSolution> finalResultsConsumer;

    public static final Consumer<CounterfactualSolution> defaultIntermediateConsumer =
            counterfactual -> logger.debug("Intermediate counterfactual: {}", counterfactual.getEntities());

    public static final Consumer<CounterfactualSolution> defaultFinalConsumer =
            counterfactual -> logger.debug("Final counterfactual: {}", counterfactual.getEntities());
>>>>>>> 2372342d

    /**
     * Create a new {@link CounterfactualExplainer} using OptaPlanner as the underlying engine.
     * The data distribution information (if available) will be used to scale the features during the search.
     * The bounds of the search space must be specified using a {@link DataDomain} and any feature constraints
     * must be specified using a {@link List} of {@link Boolean}.
     * The desired outcome is passed using an {@link Output}, where the score of each feature represents the
     * minimum prediction score for a counterfactual to be considered.
     * A customizable OptaPlanner solver configuration can be passed using a {@link SolverConfig}.
     * A {@link Consumer<CounterfactualSolution>} should be provided for the intermediate and final search results.
     * Note that the final counterfactual is always returned by the prediction method itself, which means that the
     * consumer for the final counterfactual can be used to other purposes.
     *
     * @param dataDistribution Characteristics of the data distribution as {@link DataDistribution}, if available
     * @param dataDomain A {@link DataDomain} which specifies the search space domain
     * @param contraints A list specifying by index which features are constrained
     * @param goal A collection of {@link Output} representing the desired outcome
     * @param id A unique counterfactual search {@link UUID}
     * @param solverConfig An OptaPlanner {@link SolverConfig} configuration
     * @param intermediateConsumer A {@link Consumer<CounterfactualSolution>} for the search intermediate result
     * @param finalConsumer A {@link Consumer<CounterfactualSolution>} for the final intermediate result
     */
    protected CounterfactualExplainer(DataDistribution dataDistribution,
            DataDomain dataDomain,
            List<Boolean> contraints,
            List<Output> goal,
            SolverConfig solverConfig,
<<<<<<< HEAD
            UUID id,
=======
            Consumer<CounterfactualSolution> intermediateConsumer,
            Consumer<CounterfactualSolution> finalConsumer,
>>>>>>> 2372342d
            Executor executor) {
        this.dataDistribution = dataDistribution;
        this.dataDomain = dataDomain;
        this.constraints = contraints;
        this.goal = goal;
        this.solverConfig = solverConfig;
        this.id = id;
        this.executor = executor;
        this.intermediateResultsConsumer = intermediateConsumer;
        this.finalResultsConsumer = finalConsumer;
    }

    public static Builder builder(List<Output> goal, List<Boolean> constraints, DataDomain dataDomain) {
        return new Builder(goal, constraints, dataDomain);
    }

    private List<CounterfactualEntity> createEntities(PredictionInput predictionInput) {
        return IntStream.range(0, predictionInput.getFeatures().size())
                .mapToObj(featureIndex -> {
                    final Feature feature = predictionInput.getFeatures().get(featureIndex);
                    final Boolean isConstrained = constraints.get(featureIndex);
                    final FeatureDomain featureDomain = dataDomain.getFeatureDomains().get(featureIndex);
                    final FeatureDistribution featureDistribution = Optional
                            .ofNullable(dataDistribution)
                            .map(dd -> dd.asFeatureDistributions().get(featureIndex))
                            .orElse(null);
                    return CounterfactualEntityFactory
                            .from(feature, isConstrained, featureDomain, featureDistribution);
                }).collect(Collectors.toList());
    }

    @Override
    public CompletableFuture<CounterfactualResult> explainAsync(Prediction prediction, PredictionProvider model) {

        final List<CounterfactualEntity> entities = createEntities(prediction.getInput());

<<<<<<< HEAD
=======
        final UUID problemId = UUID.randomUUID();

        Function<UUID, CounterfactualSolution> initial = uuid -> new CounterfactualSolution(entities, model, goal);

>>>>>>> 2372342d
        final CompletableFuture<CounterfactualSolution> cfSolution = CompletableFuture.supplyAsync(() -> {
            try (SolverManager<CounterfactualSolution, UUID> solverManager =
                    SolverManager.create(solverConfig, new SolverManagerConfig())) {

<<<<<<< HEAD
                CounterfactualSolution problem =
                        new CounterfactualSolution(entities, model, goal, UUID.randomUUID());

                SolverJob<CounterfactualSolution, UUID> solverJob = solverManager.solve(this.id, problem);
=======
                SolverJob<CounterfactualSolution, UUID> solverJob =
                        solverManager.solveAndListen(problemId, initial, intermediateResultsConsumer, finalResultsConsumer,
                                null);
>>>>>>> 2372342d
                CounterfactualSolution solution;
                try {
                    // Wait until the solving ends
                    return solverJob.getFinalBestSolution();
                } catch (ExecutionException e) {
                    logger.error("Solving failed: {}", e.getMessage());
                    throw new IllegalStateException("Prediction returned an error", e);
                } catch (InterruptedException e) {
                    Thread.currentThread().interrupt();
                    throw new IllegalStateException("Solving failed (Thread interrupted)", e);
                }
            }
        }, this.executor);

        final CompletableFuture<List<PredictionOutput>> cfOutputs =
                cfSolution.thenCompose(s -> model.predictAsync(List.of(new PredictionInput(
                        s.getEntities().stream().map(CounterfactualEntity::asFeature).collect(Collectors.toList())))));
        return CompletableFuture.allOf(cfOutputs, cfSolution).thenApply(v -> {
            CounterfactualSolution solution = cfSolution.join();
            return new CounterfactualResult(solution.getEntities(), cfOutputs.join(), solution.getScore().isFeasible(), solution.getCounterfactualId());
        });

    }

    public static class Builder {

        private final DataDomain dataDomain;
        private final List<Boolean> constraints;
        private final List<Output> goal;
        private DataDistribution dataDistribution = null;
        private Executor executor = ForkJoinPool.commonPool();
        private SolverConfig solverConfig = null;
<<<<<<< HEAD
        private UUID id = null;
=======
        private Consumer<CounterfactualSolution> intermediateConsumer = null;
        private Consumer<CounterfactualSolution> finalConsumer = null;
>>>>>>> 2372342d

        private Builder(List<Output> goal, List<Boolean> constraints, DataDomain dataDomain) {
            this.goal = goal;
            this.constraints = constraints;
            this.dataDomain = dataDomain;
        }

        public Builder withDataDistribution(DataDistribution dataDistribution) {
            this.dataDistribution = dataDistribution;
            return this;
        }

        public Builder withExecutor(Executor executor) {
            this.executor = executor;
            return this;
        }

        public Builder withSolverConfig(SolverConfig solverConfig) {
            this.solverConfig = solverConfig;
            return this;
        }

<<<<<<< HEAD
        public Builder withId(UUID id) {
            this.id = id;
=======
        public Builder withIntermediateConsumer(Consumer<CounterfactualSolution> consumer) {
            this.intermediateConsumer = consumer;
            return this;
        }

        public Builder withFinalConsumer(Consumer<CounterfactualSolution> consumer) {
            this.finalConsumer = consumer;
>>>>>>> 2372342d
            return this;
        }

        public CounterfactualExplainer build() {
            // Create a default solver configuration if none provided
            if (this.solverConfig == null) {
                this.solverConfig = CounterfactualConfigurationFactory.builder().build();
            }
<<<<<<< HEAD
            if (this.id == null) {
                this.id = UUID.randomUUID();
=======
            if (this.intermediateConsumer == null) {
                this.intermediateConsumer = defaultIntermediateConsumer;
            }

            if (this.finalConsumer == null) {
                this.finalConsumer = defaultFinalConsumer;
>>>>>>> 2372342d
            }
            return new CounterfactualExplainer(dataDistribution,
                    dataDomain,
                    constraints,
                    goal,
                    solverConfig,
<<<<<<< HEAD
                    id,
=======
                    intermediateConsumer,
                    finalConsumer,
>>>>>>> 2372342d
                    executor);
        }
    }
}<|MERGE_RESOLUTION|>--- conflicted
+++ resolved
@@ -54,9 +54,7 @@
     private final SolverConfig solverConfig;
     private final Executor executor;
     private final DataDistribution dataDistribution;
-<<<<<<< HEAD
     private final UUID id;
-=======
     private final Consumer<CounterfactualSolution> intermediateResultsConsumer;
     private final Consumer<CounterfactualSolution> finalResultsConsumer;
 
@@ -65,7 +63,6 @@
 
     public static final Consumer<CounterfactualSolution> defaultFinalConsumer =
             counterfactual -> logger.debug("Final counterfactual: {}", counterfactual.getEntities());
->>>>>>> 2372342d
 
     /**
      * Create a new {@link CounterfactualExplainer} using OptaPlanner as the underlying engine.
@@ -93,12 +90,9 @@
             List<Boolean> contraints,
             List<Output> goal,
             SolverConfig solverConfig,
-<<<<<<< HEAD
             UUID id,
-=======
             Consumer<CounterfactualSolution> intermediateConsumer,
             Consumer<CounterfactualSolution> finalConsumer,
->>>>>>> 2372342d
             Executor executor) {
         this.dataDistribution = dataDistribution;
         this.dataDomain = dataDomain;
@@ -135,27 +129,17 @@
 
         final List<CounterfactualEntity> entities = createEntities(prediction.getInput());
 
-<<<<<<< HEAD
-=======
         final UUID problemId = UUID.randomUUID();
 
         Function<UUID, CounterfactualSolution> initial = uuid -> new CounterfactualSolution(entities, model, goal);
 
->>>>>>> 2372342d
         final CompletableFuture<CounterfactualSolution> cfSolution = CompletableFuture.supplyAsync(() -> {
             try (SolverManager<CounterfactualSolution, UUID> solverManager =
                     SolverManager.create(solverConfig, new SolverManagerConfig())) {
 
-<<<<<<< HEAD
-                CounterfactualSolution problem =
-                        new CounterfactualSolution(entities, model, goal, UUID.randomUUID());
-
-                SolverJob<CounterfactualSolution, UUID> solverJob = solverManager.solve(this.id, problem);
-=======
                 SolverJob<CounterfactualSolution, UUID> solverJob =
                         solverManager.solveAndListen(problemId, initial, intermediateResultsConsumer, finalResultsConsumer,
                                 null);
->>>>>>> 2372342d
                 CounterfactualSolution solution;
                 try {
                     // Wait until the solving ends
@@ -188,12 +172,9 @@
         private DataDistribution dataDistribution = null;
         private Executor executor = ForkJoinPool.commonPool();
         private SolverConfig solverConfig = null;
-<<<<<<< HEAD
         private UUID id = null;
-=======
         private Consumer<CounterfactualSolution> intermediateConsumer = null;
         private Consumer<CounterfactualSolution> finalConsumer = null;
->>>>>>> 2372342d
 
         private Builder(List<Output> goal, List<Boolean> constraints, DataDomain dataDomain) {
             this.goal = goal;
@@ -216,18 +197,18 @@
             return this;
         }
 
-<<<<<<< HEAD
+        public Builder withIntermediateConsumer(Consumer<CounterfactualSolution> consumer) {
+            this.intermediateConsumer = consumer;
+            return this;
+        }
+
+        public Builder withFinalConsumer(Consumer<CounterfactualSolution> consumer) {
+            this.finalConsumer = consumer;
+            return this;
+        }
+
         public Builder withId(UUID id) {
             this.id = id;
-=======
-        public Builder withIntermediateConsumer(Consumer<CounterfactualSolution> consumer) {
-            this.intermediateConsumer = consumer;
-            return this;
-        }
-
-        public Builder withFinalConsumer(Consumer<CounterfactualSolution> consumer) {
-            this.finalConsumer = consumer;
->>>>>>> 2372342d
             return this;
         }
 
@@ -236,29 +217,24 @@
             if (this.solverConfig == null) {
                 this.solverConfig = CounterfactualConfigurationFactory.builder().build();
             }
-<<<<<<< HEAD
             if (this.id == null) {
                 this.id = UUID.randomUUID();
-=======
+            }
             if (this.intermediateConsumer == null) {
                 this.intermediateConsumer = defaultIntermediateConsumer;
             }
 
             if (this.finalConsumer == null) {
                 this.finalConsumer = defaultFinalConsumer;
->>>>>>> 2372342d
             }
             return new CounterfactualExplainer(dataDistribution,
                     dataDomain,
                     constraints,
                     goal,
                     solverConfig,
-<<<<<<< HEAD
                     id,
-=======
                     intermediateConsumer,
                     finalConsumer,
->>>>>>> 2372342d
                     executor);
         }
     }
