--- conflicted
+++ resolved
@@ -152,17 +152,12 @@
                         s.getEntities().stream().map(CounterfactualEntity::asFeature).collect(Collectors.toList())))));
         return CompletableFuture.allOf(cfOutputs, cfSolution).thenApply(v -> {
             CounterfactualSolution solution = cfSolution.join();
-<<<<<<< HEAD
-            return new CounterfactualResult(solution.getEntities(), cfOutputs.join(), solution.getScore().isFeasible(),
-                    UUID.randomUUID(), solution.getExecutionId());
-=======
             return new CounterfactualResult(solution.getEntities(),
                     cfOutputs.join(),
                     solution.getScore().isFeasible(),
                     solution.getSolutionId(),
                     solution.getExecutionId(),
                     sequenceId.incrementAndGet());
->>>>>>> 733edc73
         });
 
     }
