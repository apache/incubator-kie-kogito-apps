/*
 * Copyright 2021 Red Hat, Inc. and/or its affiliates.
 *
 * Licensed under the Apache License, Version 2.0 (the "License");
 * you may not use this file except in compliance with the License.
 * You may obtain a copy of the License at
 *
 *       http://www.apache.org/licenses/LICENSE-2.0
 *
 * Unless required by applicable law or agreed to in writing, software
 * distributed under the License is distributed on an "AS IS" BASIS,
 * WITHOUT WARRANTIES OR CONDITIONS OF ANY KIND, either express or implied.
 * See the License for the specific language governing permissions and
 * limitations under the License.
 */
package org.kie.kogito.explainability.local.counterfactual;

import java.math.BigDecimal;
import java.util.ArrayList;
import java.util.HashMap;
import java.util.List;
<<<<<<< HEAD
import java.util.Map;
=======
import java.util.Objects;
>>>>>>> a7987c4a
import java.util.concurrent.CompletableFuture;
import java.util.concurrent.ExecutionException;
import java.util.concurrent.TimeoutException;
import java.util.stream.Collectors;

import org.kie.kogito.explainability.Config;
import org.kie.kogito.explainability.local.counterfactual.entities.CounterfactualEntity;
import org.kie.kogito.explainability.local.counterfactual.entities.NestedFeatureHandler;
import org.kie.kogito.explainability.model.*;
import org.optaplanner.core.api.score.buildin.bendablebigdecimal.BendableBigDecimalScore;
import org.optaplanner.core.api.score.calculator.EasyScoreCalculator;
import org.slf4j.Logger;
import org.slf4j.LoggerFactory;

/**
 * Counterfactual score calculator.
 * The score is implementabled as a {@link BendableBigDecimalScore} with two hard levels and one soft level.
 * The primary hard level penalizes solutions which do not meet the required outcome.
 * The second hard level penalizes solutions which change constrained {@link CounterfactualEntity}.
 * The soft level penalizes solutions according to their distance from the original prediction inputs.
 */
public class CounterFactualScoreCalculator implements EasyScoreCalculator<CounterfactualSolution, BendableBigDecimalScore> {

    private static final Logger logger =
            LoggerFactory.getLogger(CounterFactualScoreCalculator.class);

<<<<<<< HEAD
    public static Double outputDistance(Output a, Output b) throws IllegalArgumentException {
        return outputDistance(a, b, 0.0);
    }

    public static Double outputDistance(Output a, Output b, double threshold) throws IllegalArgumentException {
        final Type aType = a.getType();
        final Type bType = b.getType();
=======
    public static Double outputDistance(Output prediction, Output goal) throws IllegalArgumentException {
        return outputDistance(prediction, goal, 0.0);
    }

    public static Double outputDistance(Output prediction, Output goal, double threshold) throws IllegalArgumentException {
        final Type predictionType = prediction.getType();
        final Type goalType = goal.getType();
>>>>>>> a7987c4a

        if (predictionType != goalType) {
            String message = String.format("Features must have the same type. Feature '%s', has type '%s' and '%s'",
                    prediction.getName(), predictionType.toString(), goalType.toString());
            logger.error(message);
            throw new IllegalArgumentException(message);
        }

<<<<<<< HEAD
        if (a.getValue() == null || b.getValue() == null) {
            return 1.0;
        }

        if (a.getType() == Type.NUMBER) {
            final double aValue = a.getValue().asNumber();
            final double bValue = b.getValue().asNumber();
            final double difference = Math.abs(aValue - bValue);
            // If any of the values is zero use the difference instead of change
            // If neither of the values is zero use the change rate
            double distance;
            if (aValue == 0 || bValue == 0) {
                distance = difference;
            } else {
                distance = difference / Math.max(aValue, bValue);
=======
        if (prediction.getType() == Type.NUMBER) {
            final double predictionValue = prediction.getValue().asNumber();
            final double goalValue = goal.getValue().asNumber();
            final double difference = Math.abs(predictionValue - goalValue);
            // If any of the values is zero use the difference instead of change
            // If neither of the values is zero use the change rate
            double distance;
            if (Double.isNaN(predictionValue) || Double.isNaN(goalValue)) {
                String message = String.format("Unsupported NaN or NULL for numeric feature '%s'", prediction.getName());
                logger.error(message);
                throw new IllegalArgumentException(message);
            }
            if (predictionValue == 0 || goalValue == 0) {
                distance = difference;
            } else {
                distance = difference / Math.max(predictionValue, goalValue);
>>>>>>> a7987c4a
            }
            if (distance < threshold) {
                return 0d;
            } else {
                return distance;
            }

<<<<<<< HEAD
        } else if (a.getType() == Type.CATEGORICAL || a.getType() == Type.BOOLEAN || a.getType() == Type.TEXT) {
            //            System.out.println(a.getValue());
            //            System.out.println(b.getValue());
            return a.getValue().equals(b.getValue()) ? 0.0 : 1.0;
=======
        } else if (prediction.getType() == Type.CATEGORICAL || prediction.getType() == Type.BOOLEAN
                || prediction.getType() == Type.TEXT) {
            final Object goalValueObject = goal.getValue().getUnderlyingObject();
            final Object predictionValueObject = prediction.getValue().getUnderlyingObject();
            return Objects.equals(goalValueObject, predictionValueObject) ? 0.0 : 1.0;
>>>>>>> a7987c4a
        } else {
            String message =
                    String.format("Feature '%s' has unsupported type '%s'", prediction.getName(), predictionType.toString());
            logger.error(message);
            throw new IllegalArgumentException(message);
        }
    }

    /**
     * Calculates the counterfactual score for each proposed solution.
     * This method assumes that each model used as {@link org.kie.kogito.explainability.model.PredictionProvider} is
     * consistent, in the sense that for repeated operations, the size of the returned collection of
     * {@link PredictionOutput} is the same, if the size of {@link PredictionInput} doesn't change.
     *
     * @param solution Proposed solution
     * @return A {@link BendableBigDecimalScore} with three "hard" levels and one "soft" level
     */
    @Override
    public BendableBigDecimalScore calculateScore(CounterfactualSolution solution) {

        double primaryHardScore = 0;
        int secondaryHardScore = 0;
        int tertiaryHardScore = 0;
        int secondarySoftscore = 0;

        StringBuilder builder = new StringBuilder();

        // Calculate similarities between original inputs and proposed inputs
        double inputSimilarities = 0.0;
        final int numberOfEntities = solution.getEntities().size();
        for (CounterfactualEntity entity : solution.getEntities()) {
            final double entitySimilarity = entity.similarity();
            inputSimilarities += entitySimilarity / (double) numberOfEntities;
            final Feature f = entity.asFeature();
            builder.append(String.format("%s=%s (d:%f)", f.getName(), f.getValue().getUnderlyingObject(), entitySimilarity));

            if (entity.isChanged()) {
                secondarySoftscore -= 1;

                if (entity.isConstrained()) {
                    secondaryHardScore -= 1;
                }
            }
        }
        // Calculate Gower distance from the similarities
        final double primarySoftScore = -Math.sqrt(1.0 - inputSimilarities);

        logger.debug("Current solution: {}", builder);

        List<Feature> flattenedFeatures = solution.getEntities().stream().map(CounterfactualEntity::asFeature).collect(Collectors.toList());

        List<Feature> input = NestedFeatureHandler.getDelinearizedFeatures(flattenedFeatures, solution.getOriginalFeatures());

        List<PredictionInput> inputs = List.of(new PredictionInput(input));

        CompletableFuture<List<PredictionOutput>> predictionAsync = solution.getModel().predictAsync(inputs);

        final List<Output> goal = solution.getGoal();

        try {
            List<PredictionOutput> predictions = predictionAsync.get(Config.INSTANCE.getAsyncTimeout(),
                    Config.INSTANCE.getAsyncTimeUnit());

            solution.setPredictionOutputs(predictions);

            double outputDistance = 0.0;

            for (PredictionOutput predictionOutput : predictions) {

                final List<Output> outputs = predictionOutput.getOutputs();

                if (goal.size() != outputs.size()) {
                    throw new IllegalArgumentException("Prediction size must be equal to goal size");
                }

                final int numberOutputs = outputs.size();
                for (int i = 0; i < numberOutputs; i++) {
                    final Output output = outputs.get(i);
                    final Output goalOutput = goal.get(i);
                    final double d =
                            CounterFactualScoreCalculator.outputDistance(output, goalOutput, solution.getGoalThreshold());
                    outputDistance += d * d;

                    if (output.getScore() < goalOutput.getScore()) {
                        tertiaryHardScore -= 1;
                    }
                }
                primaryHardScore -= Math.sqrt(outputDistance);
                logger.debug("Distance penalty: {}", primaryHardScore);
                logger.debug("Changed constraints penalty: {}", secondaryHardScore);
                logger.debug("Confidence threshold penalty: {}", tertiaryHardScore);
            }

        } catch (ExecutionException e) {
            logger.error("Prediction returned an error {}", e.getMessage());
        } catch (InterruptedException e) {
            logger.error("Interrupted while waiting for prediction {}", e.getMessage());
            Thread.currentThread().interrupt();
        } catch (TimeoutException e) {
            logger.error("Timed out while waiting for prediction");
        }

        logger.debug("Feature distance: {}", -Math.abs(primarySoftScore));
        return BendableBigDecimalScore.of(
                new BigDecimal[] {
                        BigDecimal.valueOf(primaryHardScore),
                        BigDecimal.valueOf(secondaryHardScore),
                        BigDecimal.valueOf(tertiaryHardScore)
                },
                new BigDecimal[] { BigDecimal.valueOf(-Math.abs(primarySoftScore)), BigDecimal.valueOf(secondarySoftscore) });
    }

    private PredictionInput getTestInput() {
        final Map<String, Object> client = new HashMap<>();
        client.put("Age", 43);
        client.put("Salary", 1950);
        client.put("Existing payments", 100);
        final Map<String, Object> loan = new HashMap<>();
        loan.put("Duration", 15);
        loan.put("Installment", 100);
        final Map<String, Object> contextVariables = new HashMap<>();
        contextVariables.put("Client", client);
        contextVariables.put("Loan", loan);

        List<Feature> features = new ArrayList<>();
        features.add(FeatureFactory.newCompositeFeature("context", contextVariables));
        return new PredictionInput(features);
    }
}<|MERGE_RESOLUTION|>--- conflicted
+++ resolved
@@ -16,14 +16,8 @@
 package org.kie.kogito.explainability.local.counterfactual;
 
 import java.math.BigDecimal;
-import java.util.ArrayList;
-import java.util.HashMap;
 import java.util.List;
-<<<<<<< HEAD
-import java.util.Map;
-=======
 import java.util.Objects;
->>>>>>> a7987c4a
 import java.util.concurrent.CompletableFuture;
 import java.util.concurrent.ExecutionException;
 import java.util.concurrent.TimeoutException;
@@ -31,8 +25,11 @@
 
 import org.kie.kogito.explainability.Config;
 import org.kie.kogito.explainability.local.counterfactual.entities.CounterfactualEntity;
-import org.kie.kogito.explainability.local.counterfactual.entities.NestedFeatureHandler;
-import org.kie.kogito.explainability.model.*;
+import org.kie.kogito.explainability.model.Feature;
+import org.kie.kogito.explainability.model.Output;
+import org.kie.kogito.explainability.model.PredictionInput;
+import org.kie.kogito.explainability.model.PredictionOutput;
+import org.kie.kogito.explainability.model.Type;
 import org.optaplanner.core.api.score.buildin.bendablebigdecimal.BendableBigDecimalScore;
 import org.optaplanner.core.api.score.calculator.EasyScoreCalculator;
 import org.slf4j.Logger;
@@ -50,15 +47,6 @@
     private static final Logger logger =
             LoggerFactory.getLogger(CounterFactualScoreCalculator.class);
 
-<<<<<<< HEAD
-    public static Double outputDistance(Output a, Output b) throws IllegalArgumentException {
-        return outputDistance(a, b, 0.0);
-    }
-
-    public static Double outputDistance(Output a, Output b, double threshold) throws IllegalArgumentException {
-        final Type aType = a.getType();
-        final Type bType = b.getType();
-=======
     public static Double outputDistance(Output prediction, Output goal) throws IllegalArgumentException {
         return outputDistance(prediction, goal, 0.0);
     }
@@ -66,7 +54,6 @@
     public static Double outputDistance(Output prediction, Output goal, double threshold) throws IllegalArgumentException {
         final Type predictionType = prediction.getType();
         final Type goalType = goal.getType();
->>>>>>> a7987c4a
 
         if (predictionType != goalType) {
             String message = String.format("Features must have the same type. Feature '%s', has type '%s' and '%s'",
@@ -75,23 +62,6 @@
             throw new IllegalArgumentException(message);
         }
 
-<<<<<<< HEAD
-        if (a.getValue() == null || b.getValue() == null) {
-            return 1.0;
-        }
-
-        if (a.getType() == Type.NUMBER) {
-            final double aValue = a.getValue().asNumber();
-            final double bValue = b.getValue().asNumber();
-            final double difference = Math.abs(aValue - bValue);
-            // If any of the values is zero use the difference instead of change
-            // If neither of the values is zero use the change rate
-            double distance;
-            if (aValue == 0 || bValue == 0) {
-                distance = difference;
-            } else {
-                distance = difference / Math.max(aValue, bValue);
-=======
         if (prediction.getType() == Type.NUMBER) {
             final double predictionValue = prediction.getValue().asNumber();
             final double goalValue = goal.getValue().asNumber();
@@ -108,7 +78,6 @@
                 distance = difference;
             } else {
                 distance = difference / Math.max(predictionValue, goalValue);
->>>>>>> a7987c4a
             }
             if (distance < threshold) {
                 return 0d;
@@ -116,18 +85,11 @@
                 return distance;
             }
 
-<<<<<<< HEAD
-        } else if (a.getType() == Type.CATEGORICAL || a.getType() == Type.BOOLEAN || a.getType() == Type.TEXT) {
-            //            System.out.println(a.getValue());
-            //            System.out.println(b.getValue());
-            return a.getValue().equals(b.getValue()) ? 0.0 : 1.0;
-=======
         } else if (prediction.getType() == Type.CATEGORICAL || prediction.getType() == Type.BOOLEAN
                 || prediction.getType() == Type.TEXT) {
             final Object goalValueObject = goal.getValue().getUnderlyingObject();
             final Object predictionValueObject = prediction.getValue().getUnderlyingObject();
             return Objects.equals(goalValueObject, predictionValueObject) ? 0.0 : 1.0;
->>>>>>> a7987c4a
         } else {
             String message =
                     String.format("Feature '%s' has unsupported type '%s'", prediction.getName(), predictionType.toString());
@@ -239,21 +201,4 @@
                 },
                 new BigDecimal[] { BigDecimal.valueOf(-Math.abs(primarySoftScore)), BigDecimal.valueOf(secondarySoftscore) });
     }
-
-    private PredictionInput getTestInput() {
-        final Map<String, Object> client = new HashMap<>();
-        client.put("Age", 43);
-        client.put("Salary", 1950);
-        client.put("Existing payments", 100);
-        final Map<String, Object> loan = new HashMap<>();
-        loan.put("Duration", 15);
-        loan.put("Installment", 100);
-        final Map<String, Object> contextVariables = new HashMap<>();
-        contextVariables.put("Client", client);
-        contextVariables.put("Loan", loan);
-
-        List<Feature> features = new ArrayList<>();
-        features.add(FeatureFactory.newCompositeFeature("context", contextVariables));
-        return new PredictionInput(features);
-    }
 }