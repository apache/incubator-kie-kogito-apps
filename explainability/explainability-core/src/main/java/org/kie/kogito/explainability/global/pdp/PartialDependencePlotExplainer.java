--- conflicted
+++ resolved
@@ -67,11 +67,7 @@
      * Each feature is sampled {@code DEFAULT_SERIES_LENGTH} times.
      */
     public PartialDependencePlotExplainer() {
-<<<<<<< HEAD
-        this(DEFAULT_SERIES_LENGTH, new Random());
-=======
         this(DEFAULT_SERIES_LENGTH, new SecureRandom());
->>>>>>> 726941c0
     }
 
     @Override
