--- conflicted
+++ resolved
@@ -15,40 +15,9 @@
  */
 package org.kie.kogito.explainability.global.pdp;
 
-<<<<<<< HEAD
-import java.util.ArrayList;
-import java.util.Arrays;
-import java.util.Collection;
-import java.util.Comparator;
-import java.util.HashMap;
-import java.util.List;
-import java.util.Map;
-import java.util.concurrent.ExecutionException;
-import java.util.concurrent.TimeoutException;
-import java.util.function.ToDoubleFunction;
-import java.util.stream.Collectors;
-
-import org.kie.kogito.explainability.Config;
-import org.kie.kogito.explainability.global.GlobalExplainer;
-import org.kie.kogito.explainability.model.DataDistribution;
-import org.kie.kogito.explainability.model.Feature;
-import org.kie.kogito.explainability.model.FeatureDistribution;
-import org.kie.kogito.explainability.model.FeatureFactory;
-import org.kie.kogito.explainability.model.Output;
-import org.kie.kogito.explainability.model.PartialDependenceGraph;
-import org.kie.kogito.explainability.model.Prediction;
-import org.kie.kogito.explainability.model.PredictionInput;
-import org.kie.kogito.explainability.model.PredictionInputsDataDistribution;
-import org.kie.kogito.explainability.model.PredictionOutput;
-import org.kie.kogito.explainability.model.PredictionProvider;
-import org.kie.kogito.explainability.model.PredictionProviderMetadata;
-import org.kie.kogito.explainability.model.Type;
-import org.kie.kogito.explainability.model.Value;
-=======
 import org.kie.kogito.explainability.Config;
 import org.kie.kogito.explainability.global.GlobalExplainer;
 import org.kie.kogito.explainability.model.*;
->>>>>>> 284c49ff
 import org.slf4j.Logger;
 import org.slf4j.LoggerFactory;
 
@@ -131,72 +100,8 @@
 
             // create a PDP for each feature and each output
             for (int outputIndex = 0; outputIndex < outputSize; outputIndex++) {
-<<<<<<< HEAD
-                // generate samples for the feature under analysis
-                FeatureDistribution featureDistribution = featureDistributions.get(featureIndex);
-                List<Value<?>> xsValues = featureDistribution.sample(seriesLength).stream()
-                        .sorted((v1, v2) -> Comparator.comparingDouble((ToDoubleFunction<Value<?>>) Value::asNumber).compare(v1, v2))
-                        .distinct()
-                        .collect(Collectors.toList());
-                List<Feature> featureXSvalues = xsValues.stream()
-                        .map(v -> FeatureFactory.copyOf(featureDistribution.getFeature(), v)).collect(Collectors.toList());
-
-                // fetch entire data distributions for all features
-                List<List<Feature>> trainingData = featureDistributions.stream()
-                        .map(FeatureDistribution::getAllSamples)
-                        .map(values -> values.stream()
-                                //.sorted((v1,v2)-> Comparator.comparingDouble((ToDoubleFunction<Value<?>>) Value::asNumber).compare(v1, v2))
-                                .map(v -> FeatureFactory.copyOf(featureDistribution.getFeature(), v))
-                                .distinct()
-                                .collect(Collectors.toList()))
-                        .collect(Collectors.toList());
-
-                Feature feature = null;
-                Output outputDecision = null;
-                List<Value<?>> marginalImpacts = new ArrayList<>(featureXSvalues.size());
-                for (int i = 0; i < featureXSvalues.size(); i++) {
-                    List<PredictionInput> predictionInputs = prepareInputs(noOfFeatures, featureIndex, featureXSvalues,
-                                                                           trainingData, i);
-                    if (feature == null && !predictionInputs.isEmpty()) {
-                        feature = FeatureFactory.copyOf(predictionInputs.get(0).getFeatures().get(featureIndex), new Value<>(null));
-                    }
-                    List<PredictionOutput> predictionOutputs = getOutputs(model, predictionInputs);
-                    // prediction requests are batched per value of feature 'Xs' under analysis
-                    for (PredictionOutput predictionOutput : predictionOutputs) {
-                        Output output = predictionOutput.getOutputs().get(outputIndex);
-                        if (outputDecision == null) {
-                            outputDecision = new Output(output.getName(), output.getType());
-                        }
-                        if (Type.NUMBER.equals(output.getType())) {
-                            double v = output.getValue().asNumber();
-                            if (marginalImpacts.size() > i) {
-                                marginalImpacts.set(i, new Value<>(marginalImpacts.get(i).asNumber() + v / (double) seriesLength));
-                            } else {
-                                marginalImpacts.add(i, new Value<>(v / (double) seriesLength));
-                            }
-                        } else {
-                            String categoricalOutput = output.getValue().asString();
-                            if (marginalImpacts.size() <= i) {
-                                Map<String, Long> classCount = new HashMap<>();
-                                classCount.put(categoricalOutput, 1L);
-                                marginalImpacts.add(new Value<>(classCount));
-                            } else {
-                                Map<String, Long> classCount = (Map<String, Long>) marginalImpacts.get(i).getUnderlyingObject();
-                                if (classCount.containsKey(categoricalOutput)) {
-                                    classCount.put(categoricalOutput, classCount.get(categoricalOutput) + 1);
-                                } else {
-                                    classCount.put(categoricalOutput, 1L);
-                                }
-                                marginalImpacts.set(i, new Value<>(classCount));
-                            }
-                        }
-                    }
-                }
-                PartialDependenceGraph partialDependenceGraph = new PartialDependenceGraph(feature, outputDecision, xsValues, marginalImpacts);
-=======
                 PartialDependenceGraph partialDependenceGraph = getPartialDependenceGraph(model, trainingData,
                         xsValues, featureXSvalues, outputIndex);
->>>>>>> 284c49ff
                 pdps.add(partialDependenceGraph);
             }
         }
@@ -290,28 +195,6 @@
      * @param trainingData training data
      * @return a list of prediction inputs
      */
-<<<<<<< HEAD
-    private List<PredictionInput> prepareInputs(int noOfFeatures, int featureIndex, List<Feature> featureXSvalues,
-                                                List<List<Feature>> trainingData, int i) {
-        List<PredictionInput> predictionInputs = new ArrayList<>(seriesLength);
-
-        for (int j = 0; j < seriesLength; j++) {
-            Feature[] inputs = new Feature[noOfFeatures];
-            for (int f = 0; f < noOfFeatures; f++) {
-                if (f != featureIndex) {
-                    List<Feature> features = trainingData.get(f);
-                    if (features.size() > j) {
-                        inputs[f] = features.get(j);
-                    } else {
-                        inputs[f] = features.get(j % features.size());
-                    }
-                } else {
-                    inputs[featureIndex] = featureXSvalues.get(i);
-                }
-            }
-            PredictionInput input = new PredictionInput(Arrays.asList(inputs));
-            predictionInputs.add(input);
-=======
     private List<PredictionInput> prepareInputs(Feature featureXs,
                                                 List<PredictionInput> trainingData) {
         List<PredictionInput> predictionInputs = new ArrayList<>(seriesLength);
@@ -320,13 +203,10 @@
             List<Feature> features = trainingSample.getFeatures();
             List<Feature> newFeatures = replaceFeatures(featureXs, features);
             predictionInputs.add(new PredictionInput(newFeatures));
->>>>>>> 284c49ff
         }
         return predictionInputs;
     }
 
-<<<<<<< HEAD
-=======
     private List<Feature> replaceFeatures(Feature featureXs, List<Feature> features) {
         List<Feature> newFeatures = new ArrayList<>();
         for (Feature f : features) {
@@ -346,5 +226,4 @@
         return newFeatures;
     }
 
->>>>>>> 284c49ff
 }