--- conflicted
+++ resolved
@@ -34,16 +34,12 @@
 import org.slf4j.Logger;
 import org.slf4j.LoggerFactory;
 
-<<<<<<< HEAD
-import java.util.*;
-=======
 import java.util.ArrayList;
 import java.util.Collection;
 import java.util.Comparator;
 import java.util.HashMap;
 import java.util.List;
 import java.util.Map;
->>>>>>> 7b0f74fe
 import java.util.concurrent.ExecutionException;
 import java.util.concurrent.TimeoutException;
 import java.util.function.ToDoubleFunction;
@@ -104,21 +100,13 @@
         int noOfFeatures = featureDistributions.size();
 
         // fetch entire data distributions for all features
-<<<<<<< HEAD
-        List<PredictionInput> trainingData = dataDistribution.sample(seriesLength);
-=======
         List<PredictionInput> trainingData = dataDistribution.sample(config.getSeriesLength());
->>>>>>> 7b0f74fe
 
         // create a PDP for each feature
         for (FeatureDistribution featureDistribution : featureDistributions) {
             // generate (further) samples for the feature under analysis
             // TBD: maybe just reuse trainingData
-<<<<<<< HEAD
-            List<Value<?>> xsValues = featureDistribution.sample(seriesLength).stream()
-=======
             List<Value<?>> xsValues = featureDistribution.sample(config.getSeriesLength()).stream()
->>>>>>> 7b0f74fe
                     .sorted(Comparator.comparing(Value::asString)) // sort alphanumerically (if Value#asNumber is NaN)
                     .sorted((v1, v2) -> Comparator.comparingDouble((ToDoubleFunction<Value<?>>) Value::asNumber).compare(v1, v2)) // sort by natural order
                     .distinct() // drop duplicates
@@ -129,11 +117,7 @@
             // create a PDP for each feature and each output
             for (int outputIndex = 0; outputIndex < outputSize; outputIndex++) {
                 PartialDependenceGraph partialDependenceGraph = getPartialDependenceGraph(model, trainingData, xsValues,
-<<<<<<< HEAD
-                                                                                          featureXSvalues, outputIndex);
-=======
                         featureXSvalues, outputIndex);
->>>>>>> 7b0f74fe
                 pdps.add(partialDependenceGraph);
             }
         }
@@ -150,11 +134,7 @@
         Output outputDecision = null;
         Feature feature = null;
         // each feature value of the feature under analysis should have a corresponding output value (composed by the marginal impacts of the other features)
-<<<<<<< HEAD
-        List<Value<?>> marginalImpacts = new ArrayList<>(featureXSvalues.size());
-=======
         List<Map<Value<?>, Long>> valueCounts = new ArrayList<>(featureXSvalues.size());
->>>>>>> 7b0f74fe
         for (int i = 0; i < featureXSvalues.size(); i++) {
             // initialize an empty feature to use in the generated PDP
             if (feature == null) {
@@ -168,45 +148,6 @@
                 if (outputDecision == null) {
                     outputDecision = new Output(output.getName(), output.getType());
                 }
-<<<<<<< HEAD
-                // update marginal impacts
-                updateMarginalImpact(marginalImpacts, i, output);
-            }
-        }
-        // collapse impacts ?
-        return new PartialDependenceGraph(feature, outputDecision, xsValues, marginalImpacts);
-    }
-
-    private void updateMarginalImpact(List<Value<?>> marginalImpacts, int i, Output output) {
-        if (Type.NUMBER.equals(output.getType())) {
-            double v = output.getValue().asNumber();
-            if (marginalImpacts.size() > i) {
-                marginalImpacts.set(i, new Value<>(marginalImpacts.get(i).asNumber() + v / (double) seriesLength));
-            } else {
-                marginalImpacts.add(i, new Value<>(v / (double) seriesLength));
-            }
-        } else {
-            String categoricalOutput = output.getValue().asString();
-            if (marginalImpacts.size() <= i) {
-                Map<String, Long> classCount = new HashMap<>();
-                classCount.put(categoricalOutput, 1L);
-                marginalImpacts.add(new Value<>(classCount));
-            } else {
-                Value<?> value = marginalImpacts.get(i);
-                try {
-                    Map<String, Long> classCount = (Map<String, Long>) value.getUnderlyingObject();
-                    if (classCount.containsKey(categoricalOutput)) {
-                        classCount.put(categoricalOutput, classCount.get(categoricalOutput) + 1);
-                    } else {
-                        classCount.put(categoricalOutput, 1L);
-                    }
-                    marginalImpacts.set(i, new Value<>(classCount));
-                } catch (ClassCastException cce) {
-                    // ignore malformed output
-                    LOGGER.error("malformed value {} for output {} of type {}", value, output.getName(), output.getType());
-                }
-            }
-=======
                 // update output value counts
                 updateValueCounts(valueCounts, i, output);
             }
@@ -266,7 +207,6 @@
                 classCount.put(categoricalOutput, 1L);
             }
             valueCounts.set(i, classCount);
->>>>>>> 7b0f74fe
         }
     }
 
@@ -302,11 +242,7 @@
      */
     private List<PredictionInput> prepareInputs(Feature featureXs,
                                                 List<PredictionInput> trainingData) {
-<<<<<<< HEAD
-        List<PredictionInput> predictionInputs = new ArrayList<>(seriesLength);
-=======
         List<PredictionInput> predictionInputs = new ArrayList<>(config.getSeriesLength());
->>>>>>> 7b0f74fe
 
         for (PredictionInput trainingSample : trainingData) {
             List<Feature> features = trainingSample.getFeatures();
