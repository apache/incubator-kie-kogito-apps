/*
 * Copyright 2020 Red Hat, Inc. and/or its affiliates.
 *
 * Licensed under the Apache License, Version 2.0 (the "License");
 * you may not use this file except in compliance with the License.
 * You may obtain a copy of the License at
 *
 *       http://www.apache.org/licenses/LICENSE-2.0
 *
 * Unless required by applicable law or agreed to in writing, software
 * distributed under the License is distributed on an "AS IS" BASIS,
 * WITHOUT WARRANTIES OR CONDITIONS OF ANY KIND, either express or implied.
 * See the License for the specific language governing permissions and
 * limitations under the License.
 */
package org.kie.kogito.explainability.local.lime;

import java.util.ArrayList;
import java.util.Arrays;
import java.util.Comparator;
import java.util.HashMap;
import java.util.List;
import java.util.Map;
import java.util.Objects;
import java.util.Optional;
import java.util.concurrent.CompletableFuture;
import java.util.function.Consumer;
import java.util.stream.Collectors;

import org.apache.commons.lang3.tuple.Pair;
import org.kie.kogito.explainability.local.LocalExplainer;
import org.kie.kogito.explainability.local.LocalExplanationException;
import org.kie.kogito.explainability.model.DataDistribution;
import org.kie.kogito.explainability.model.Feature;
import org.kie.kogito.explainability.model.FeatureDistribution;
import org.kie.kogito.explainability.model.FeatureImportance;
import org.kie.kogito.explainability.model.Output;
import org.kie.kogito.explainability.model.PerturbationContext;
import org.kie.kogito.explainability.model.Prediction;
import org.kie.kogito.explainability.model.PredictionInput;
import org.kie.kogito.explainability.model.PredictionOutput;
import org.kie.kogito.explainability.model.PredictionProvider;
import org.kie.kogito.explainability.model.Saliency;
import org.kie.kogito.explainability.model.Type;
import org.kie.kogito.explainability.model.Value;
import org.kie.kogito.explainability.utils.DataUtils;
import org.kie.kogito.explainability.utils.LinearModel;
import org.slf4j.Logger;
import org.slf4j.LoggerFactory;

import static java.util.Collections.emptyList;
import static java.util.concurrent.CompletableFuture.completedFuture;

/**
 * An implementation of LIME algorithm (Ribeiro et al., 2016) that handles tabular data, text data, complex hierarchically
 * organized data, etc. seamlessly.
 * <p>
 * Differences with respect to the original (python) implementation:
 * - the linear (interpretable) model is based on a perceptron algorithm instead of Lasso + Ridge regression
 * - perturbing numerical features is done by sampling from a standard normal distribution centered around the value of the feature value associated with the prediction to be explained
 * - numerical features are max-min scaled and clustered via a gaussian kernel
 */
public class LimeExplainer implements LocalExplainer<Map<String, Saliency>> {

    private static final Logger LOGGER = LoggerFactory.getLogger(LimeExplainer.class);

    private final LimeConfig limeConfig;

    public LimeExplainer() {
        this(new LimeConfig());
    }

    public LimeExplainer(LimeConfig limeConfig) {
        this.limeConfig = limeConfig;
    }

    public LimeConfig getLimeConfig() {
        return limeConfig;
    }

    @Override
    public CompletableFuture<Map<String, Saliency>> explainAsync(Prediction prediction, PredictionProvider model,
            Consumer<Map<String, Saliency>> intermediateResultsConsumer) {
        PredictionInput originalInput = prediction.getInput();
        if (originalInput == null || originalInput.getFeatures() == null ||
                (originalInput.getFeatures() != null && originalInput.getFeatures().isEmpty())) {
            throw new LocalExplanationException("cannot explain a prediction whose input is empty");
        }
        List<PredictionInput> linearizedInputs = DataUtils.linearizeInputs(List.of(originalInput));
        PredictionInput targetInput = linearizedInputs.get(0);
        List<Feature> linearizedTargetInputFeatures = targetInput.getFeatures();
        if (linearizedTargetInputFeatures.isEmpty()) {
            throw new LocalExplanationException("input features linearization failed");
        }
        List<Output> actualOutputs = prediction.getOutput().getOutputs();

        LimeConfig executionConfig = limeConfig.copy();
        return explainWithExecutionConfig(model, originalInput, linearizedTargetInputFeatures, actualOutputs, executionConfig);
    }

    protected CompletableFuture<Map<String, Saliency>> explainWithExecutionConfig(PredictionProvider model, PredictionInput originalInput, List<Feature> linearizedTargetInputFeatures,
            List<Output> actualOutputs, LimeConfig executionConfig) {
        int noOfSamples = executionConfig.getNoOfSamples();

        if (noOfSamples <= 0) {
            noOfSamples = (int) Math.pow(2, linearizedTargetInputFeatures.size());
            LOGGER.debug("using 2^|features| samples ({})", noOfSamples);
            executionConfig = executionConfig.withSamples(noOfSamples);
        }

        return explainRetryCycle(model, originalInput, linearizedTargetInputFeatures, actualOutputs, executionConfig);
    }

    protected CompletableFuture<Map<String, Saliency>> explainRetryCycle(
            PredictionProvider model,
            PredictionInput originalInput,
            List<Feature> linearizedTargetInputFeatures,
            List<Output> actualOutputs,
            LimeConfig executionConfig) {

        List<PredictionInput> perturbedInputs = getPerturbedInputs(originalInput.getFeatures(), executionConfig, model);

        return model.predictAsync(perturbedInputs)
                .thenCompose(predictionOutputs -> {
                    try {
                        boolean strict = executionConfig.getNoOfRetries() > 0;
                        List<LimeInputs> limeInputsList = getLimeInputs(linearizedTargetInputFeatures, actualOutputs,
                                perturbedInputs, predictionOutputs, strict);
                        return completedFuture(getSaliencies(linearizedTargetInputFeatures, actualOutputs, limeInputsList, executionConfig));
                    } catch (DatasetNotSeparableException e) {
                        if (executionConfig.getNoOfRetries() > 0) {
                            return adjustAndRetry(model, originalInput, linearizedTargetInputFeatures, actualOutputs, executionConfig);
                        }
                        throw e;
                    }
                });
    }

    private CompletableFuture<Map<String, Saliency>> adjustAndRetry(PredictionProvider model, PredictionInput originalInput,
            List<Feature> linearizedTargetInputFeatures, List<Output> actualOutputs,
            LimeConfig executionConfig) {
        if (limeConfig.isAdaptDatasetVariance()) {
            PerturbationContext newPerturbationContext = getNewPerturbationContext(linearizedTargetInputFeatures, executionConfig.getNoOfRetries(), executionConfig.getPerturbationContext());
            int newNoOfSamples = executionConfig.getNoOfSamples() + executionConfig.getNoOfSamples() / limeConfig.getNoOfRetries();
            executionConfig = executionConfig.withSamples(newNoOfSamples).withPerturbationContext(newPerturbationContext);
        }
        return explainRetryCycle(model, originalInput, linearizedTargetInputFeatures, actualOutputs, executionConfig.withRetries(executionConfig.getNoOfRetries() - 1));
    }

    private PerturbationContext getNewPerturbationContext(List<Feature> linearizedTargetInputFeatures, int noOfRetries, PerturbationContext perturbationContext) {
        PerturbationContext newPerturbationContext;
        int nextPerturbationSize = Math.max(perturbationContext.getNoOfPerturbations() + 1,
                linearizedTargetInputFeatures.size() / noOfRetries);
        // make sure to stay within the max no. of features boundaries
        nextPerturbationSize = Math.min(linearizedTargetInputFeatures.size() - 1, nextPerturbationSize);
        Optional<Long> optionalSeed = perturbationContext.getSeed();
        if (optionalSeed.isPresent()) {
            Long seed = optionalSeed.get();
            newPerturbationContext = new PerturbationContext(seed, perturbationContext.getRandom(),
                    nextPerturbationSize);
        } else {
            newPerturbationContext = new PerturbationContext(perturbationContext.getRandom(),
                    nextPerturbationSize);
        }
        return newPerturbationContext;
    }

    /**
     * Obtain the inputs to the LIME algorithm, for each output in the original prediction.
     *
     * @param linearizedTargetInputFeatures the linarized features
     * @param actualOutputs the list of outputs to generate the explanations for
     * @param perturbedInputs the list of perturbed inputs
     * @param predictionOutputs the list of outputs associated to each perturbed input
     * @param strict whether accepting unique values for a given output in the {@code perturbedOutputs}
     * @return a list of inputs to the LIME algorithm
     */
    private List<LimeInputs> getLimeInputs(List<Feature> linearizedTargetInputFeatures, List<Output> actualOutputs,
            List<PredictionInput> perturbedInputs, List<PredictionOutput> predictionOutputs, boolean strict) {
        List<LimeInputs> limeInputsList = new ArrayList<>();
        for (int o = 0; o < actualOutputs.size(); o++) {
            Output currentOutput = actualOutputs.get(o);
            LimeInputs limeInputs = prepareInputs(perturbedInputs, predictionOutputs, linearizedTargetInputFeatures,
                    o, currentOutput, strict);
            limeInputsList.add(limeInputs);
        }
        return limeInputsList;
    }

    private Map<String, Saliency> getSaliencies(List<Feature> linearizedTargetInputFeatures, List<Output> actualOutputs,
            List<LimeInputs> limeInputsList, LimeConfig executionConfig) {
        Map<String, Saliency> result = new HashMap<>();
        for (int o = 0; o < actualOutputs.size(); o++) {
            LimeInputs limeInputs = limeInputsList.get(o);
            Output originalOutput = actualOutputs.get(o);

            getSaliency(linearizedTargetInputFeatures, result, limeInputs, originalOutput, executionConfig);
            LOGGER.debug("weights set for output {}", originalOutput);
        }
        return result;
    }

    private void getSaliency(List<Feature> linearizedTargetInputFeatures, Map<String, Saliency> result,
            LimeInputs limeInputs, Output originalOutput, LimeConfig executionConfig) {
        List<FeatureImportance> featureImportanceList = new ArrayList<>();

        if (executionConfig.isFeatureSelection() && linearizedTargetInputFeatures.size() > executionConfig.getNoOfFeatures()) {
            linearizedTargetInputFeatures = selectFeatures(executionConfig, limeInputs, linearizedTargetInputFeatures,
                    originalOutput, executionConfig.getPerturbationContext());
        }

        // encode the training data so that it can be fed into the linear model
        DatasetEncoder datasetEncoder = new DatasetEncoder(limeInputs.getPerturbedInputs(), limeInputs.getPerturbedOutputs(),
                linearizedTargetInputFeatures, originalOutput, executionConfig.getEncodingParams());
        List<Pair<double[], Double>> trainingSet = datasetEncoder.getEncodedTrainingSet();

        // weight the training samples based on the proximity to the target input to explain
        double kernelWidth = executionConfig.getProximityKernelWidth() * Math.sqrt(linearizedTargetInputFeatures.size());
        double[] sampleWeights = SampleWeighter.getSampleWeights(linearizedTargetInputFeatures, trainingSet, kernelWidth);

        int ts = linearizedTargetInputFeatures.size();
        double[] featureWeights = new double[ts];
        Arrays.fill(featureWeights, 1);
        if (executionConfig.isPenalizeBalanceSparse()) {
            IndependentSparseFeatureBalanceFilter sparseFeatureBalanceFilter = new IndependentSparseFeatureBalanceFilter();
            sparseFeatureBalanceFilter.apply(featureWeights, linearizedTargetInputFeatures, trainingSet);
        }

        if (executionConfig.isProximityFilter()) {
            ProximityFilter proximityFilter = new ProximityFilter(executionConfig.getProximityThreshold(),
                    executionConfig.getProximityFilteredDatasetMinimum().doubleValue());
            proximityFilter.apply(trainingSet, sampleWeights);
        }

        LinearModel linearModel = new LinearModel(linearizedTargetInputFeatures.size(), limeInputs.isClassification(),
                executionConfig.getPerturbationContext().getRandom());

        double loss = linearModel.fit(trainingSet, sampleWeights);
        if (!Double.isNaN(loss)) {
            // create the output saliency
            double[] weights = linearModel.getWeights();
            if (executionConfig.isNormalizeWeights() && weights.length > 0) {
                normalizeWeights(weights);
            }
            int i = 0;
            for (Feature linearizedFeature : linearizedTargetInputFeatures) {
                FeatureImportance featureImportance = new FeatureImportance(linearizedFeature, weights[i]
                        * featureWeights[i]);
                featureImportanceList.add(featureImportance);
                i++;
            }
        }
        Saliency saliency = new Saliency(originalOutput, featureImportanceList);
        result.put(originalOutput.getName(), saliency);
    }

    private List<Feature> selectFeatures(LimeConfig executionConfig, LimeInputs limeInputs, List<Feature> linearizedTargetInputFeatures,
            Output originalOutput, PerturbationContext perturbationContext) {
        // encode the training data so that it can be fed into the linear model
        DatasetEncoder datasetEncoder = new DatasetEncoder(limeInputs.getPerturbedInputs(), limeInputs.getPerturbedOutputs(),
                linearizedTargetInputFeatures, originalOutput, executionConfig.getEncodingParams());
        List<Pair<double[], Double>> trainingSet = datasetEncoder.getEncodedTrainingSet();

        // weight the training samples based on the proximity to the target input to explain
        double kernelWidth = executionConfig.getProximityKernelWidth() * Math.sqrt(linearizedTargetInputFeatures.size());
        double[] sampleWeights = SampleWeighter.getSampleWeights(linearizedTargetInputFeatures, trainingSet, kernelWidth);

        List<Feature> selectedFeatures;
        if (executionConfig.isProximityFilter()) {
            ProximityFilter proximityFilter = new ProximityFilter(executionConfig.getProximityThreshold(),
                    executionConfig.getProximityFilteredDatasetMinimum().doubleValue());
            proximityFilter.apply(trainingSet, sampleWeights);
        }
        if (linearizedTargetInputFeatures.size() > 6) {
            // highest weights
            LinearModel linearModel = new LinearModel(linearizedTargetInputFeatures.size(), limeInputs.isClassification(), perturbationContext.getRandom());
            double loss = linearModel.fit(trainingSet, sampleWeights);
<<<<<<< HEAD
=======
            LOGGER.trace("Feature selection loss: {}", loss);
>>>>>>> 5d04dd92
            double[] weights = linearModel.getWeights();
            List<FeatureImportance> fis = new ArrayList<>();
            for (int i = 0; i < weights.length; i++) {
                fis.add(new FeatureImportance(linearizedTargetInputFeatures.get(i), weights[i]));
            }
            List<FeatureImportance> topFeatures = new Saliency(originalOutput, fis).getTopFeatures(limeConfig.getNoOfFeatures());
            selectedFeatures = topFeatures.stream().map(FeatureImportance::getFeature).collect(Collectors.toList());
        } else {
            // forward selection
<<<<<<< HEAD
            int s = 1;
            List<Feature> candidates = new ArrayList<>(linearizedTargetInputFeatures);
            List<Feature> selected = new ArrayList<>();
            while (s < limeConfig.getNoOfFeatures()) {
=======
            int s = 0;
            List<Feature> candidates = new ArrayList<>(linearizedTargetInputFeatures);
            List<Feature> selected = new ArrayList<>();
            while (s < executionConfig.getNoOfFeatures()) {
>>>>>>> 5d04dd92
                // for each feature:
                Map<Feature, Double> scores = new HashMap<>();
                for (Feature candidateFeature : candidates) {
                    // 1. add one feature at a time from the candidates
                    List<Feature> currentFeatures = new ArrayList<>(selected);
                    currentFeatures.add(candidateFeature);
                    DatasetEncoder currentDatasetEncoder = new DatasetEncoder(limeInputs.getPerturbedInputs(), limeInputs.getPerturbedOutputs(),
                            currentFeatures, originalOutput, executionConfig.getEncodingParams());
                    List<Pair<double[], Double>> currentTrainingSet = currentDatasetEncoder.getEncodedTrainingSet();

                    // weight the training samples based on the proximity to the target input to explain
                    double currentKernelWidth = executionConfig.getProximityKernelWidth() * Math.sqrt(currentFeatures.size());
                    double[] currentSampleWeights = SampleWeighter.getSampleWeights(currentFeatures, currentTrainingSet, currentKernelWidth);

                    if (executionConfig.isProximityFilter()) {
                        ProximityFilter proximityFilter = new ProximityFilter(executionConfig.getProximityThreshold(),
                                executionConfig.getProximityFilteredDatasetMinimum().doubleValue());
                        proximityFilter.apply(currentTrainingSet, sampleWeights);
                    }

                    // 2. train the model
                    LinearModel currentLinearModel = new LinearModel(currentFeatures.size(), limeInputs.isClassification(), perturbationContext.getRandom());
                    double candidateLoss = currentLinearModel.fit(currentTrainingSet, currentSampleWeights);

                    // 3. record its score
                    scores.put(candidateFeature, candidateLoss);
                }
                // 4. finally select the top scoring feature
                List<Map.Entry<Feature, Double>> sortedEntries = scores.entrySet().stream().sorted(Comparator.comparingDouble(Map.Entry::getValue)).collect(Collectors.toList());
                Feature selectedFeature = sortedEntries.get(0).getKey();

                // 5. remove it from the candidates
<<<<<<< HEAD
                candidates.removeIf(f -> f.getName().equals(selectedFeature.getName()));
=======
                candidates.removeIf(f -> f.equals(selectedFeature));
>>>>>>> 5d04dd92

                // 6. add it to the selected
                selected.add(selectedFeature);
                s++;
            }
            selectedFeatures = selected;
        }
        return selectedFeatures;
    }

    private void normalizeWeights(double[] weights) {
        double max = Arrays.stream(weights).max().orElse(1);
        double min = Arrays.stream(weights).min().orElse(0);
        if (max != min) {
            for (int k = 0; k < weights.length; k++) {
                weights[k] = (weights[k] - min) / (max - min);
            }
        }
    }

    /**
     * Check the perturbed inputs so that the dataset of perturbed input / outputs contains more than just one output
     * class, otherwise it would be impossible to linearly separate it, and hence learn meaningful weights to be used as
     * feature importance scores.
     * The check can be {@code strict} or not, if so it will throw a {@code DatasetNotSeparableException} when the dataset
     * for a given output is not separable.
     */
    private LimeInputs prepareInputs(List<PredictionInput> perturbedInputs, List<PredictionOutput> perturbedOutputs,
            List<Feature> linearizedTargetInputFeatures, int o, Output currentOutput, boolean strict) {

        if (currentOutput.getValue() != null && currentOutput.getValue().getUnderlyingObject() != null) {
            Map<Double, Long> rawClassesBalance;

            // calculate the no. of samples belonging to each output class
            Value fv = currentOutput.getValue();
            rawClassesBalance = getClassBalance(perturbedOutputs, fv, o);
            Long max = rawClassesBalance.values().stream().max(Long::compareTo).orElse(1L);
            double separationRatio = (double) max / (double) perturbedInputs.size();

            List<Output> outputs = perturbedOutputs.stream().map(po -> po.getOutputs().get(o)).collect(Collectors.toList());
            boolean classification = rawClassesBalance.size() == 2;
            if (strict) {
                // check if the dataset is separable and also if the linear model should fit a regressor or a classifier
                if (rawClassesBalance.size() > 1 && separationRatio < limeConfig.getSeparableDatasetRatio()) {
                    // if dataset creation process succeeds use it to train the linear model
                    return new LimeInputs(classification, linearizedTargetInputFeatures, currentOutput, perturbedInputs, outputs);
                } else {
                    throw new DatasetNotSeparableException(currentOutput, rawClassesBalance);
                }
            } else {
                LOGGER.warn("Using an hardly separable dataset for output '{}' of type '{}' with value '{}' ({})",
                        currentOutput.getName(), currentOutput.getType(), currentOutput.getValue(), rawClassesBalance);
                return new LimeInputs(classification, linearizedTargetInputFeatures, currentOutput, perturbedInputs, outputs);
            }

        } else {
            return new LimeInputs(false, linearizedTargetInputFeatures, currentOutput, emptyList(), emptyList());
        }
    }

    private Map<Double, Long> getClassBalance(List<PredictionOutput> perturbedOutputs, Value fv, int finalO) {
        Map<Double, Long> rawClassesBalance;
        rawClassesBalance = perturbedOutputs.stream()
                .map(p -> p.getOutputs().get(finalO)) // get the (perturbed) output value corresponding to the one to be explained
                .map(output -> toDouble(output, fv))
                .collect(Collectors.groupingBy(Double::doubleValue, Collectors.counting())); // then group-count distinct output values
        LOGGER.debug("raw samples per class: {}", rawClassesBalance);
        return rawClassesBalance;
    }

    private double toDouble(Output output, Value fv) {
        // if numeric use it as it is
        if (Type.NUMBER.equals(output.getType())) {
            return output.getValue().asNumber();
        }
        // otherwise check if target and perturbed outputs are both null
        boolean nullValues = output.getValue().getUnderlyingObject() == null
                && fv.getUnderlyingObject() == null;
        // if not null, check for underlying value equality
        boolean equalityCheck = output.getValue().getUnderlyingObject() != null
                && output.getValue().asString().equals(fv.asString());

        return nullValues || equalityCheck ? 1d : 0d;
    }

    private List<PredictionInput> getPerturbedInputs(List<Feature> features, LimeConfig executionConfig,
            PredictionProvider predictionProvider) {
        List<PredictionInput> perturbedInputs = new ArrayList<>();
        int size = executionConfig.getNoOfSamples();
        DataDistribution dataDistribution = executionConfig.getDataDistribution();

        Map<String, FeatureDistribution> featureDistributionsMap;
        PerturbationContext perturbationContext = executionConfig.getPerturbationContext();
        if (!dataDistribution.isEmpty()) {
            Map<String, HighScoreNumericFeatureZones> numericFeatureZonesMap;
            int max = executionConfig.getBoostrapInputs();
            if (executionConfig.isHighScoreFeatureZones()) {
                numericFeatureZonesMap = HighScoreNumericFeatureZonesProvider
                        .getHighScoreFeatureZones(dataDistribution, predictionProvider, features, max);
            } else {
                numericFeatureZonesMap = new HashMap<>();
            }

            // generate feature distributions, if possible
            featureDistributionsMap = DataUtils.boostrapFeatureDistributions(
                    dataDistribution, perturbationContext, 2 * size,
                    1, Math.min(size, max), numericFeatureZonesMap);
        } else {
            featureDistributionsMap = new HashMap<>();
        }

        for (int i = 0; i < size; i++) {
            List<Feature> newFeatures = DataUtils.perturbFeatures(features, perturbationContext, featureDistributionsMap);
            perturbedInputs.add(new PredictionInput(newFeatures));
        }
        return perturbedInputs;
    }

    @Override
    public boolean equals(Object o) {
        if (this == o) {
            return true;
        }
        if (o == null || getClass() != o.getClass()) {
            return false;
        }
        LimeExplainer that = (LimeExplainer) o;
        return Objects.equals(limeConfig, that.limeConfig);
    }

    @Override
    public int hashCode() {
        return Objects.hash(limeConfig);
    }
}<|MERGE_RESOLUTION|>--- conflicted
+++ resolved
@@ -275,10 +275,7 @@
             // highest weights
             LinearModel linearModel = new LinearModel(linearizedTargetInputFeatures.size(), limeInputs.isClassification(), perturbationContext.getRandom());
             double loss = linearModel.fit(trainingSet, sampleWeights);
-<<<<<<< HEAD
-=======
             LOGGER.trace("Feature selection loss: {}", loss);
->>>>>>> 5d04dd92
             double[] weights = linearModel.getWeights();
             List<FeatureImportance> fis = new ArrayList<>();
             for (int i = 0; i < weights.length; i++) {
@@ -288,17 +285,10 @@
             selectedFeatures = topFeatures.stream().map(FeatureImportance::getFeature).collect(Collectors.toList());
         } else {
             // forward selection
-<<<<<<< HEAD
-            int s = 1;
-            List<Feature> candidates = new ArrayList<>(linearizedTargetInputFeatures);
-            List<Feature> selected = new ArrayList<>();
-            while (s < limeConfig.getNoOfFeatures()) {
-=======
             int s = 0;
             List<Feature> candidates = new ArrayList<>(linearizedTargetInputFeatures);
             List<Feature> selected = new ArrayList<>();
             while (s < executionConfig.getNoOfFeatures()) {
->>>>>>> 5d04dd92
                 // for each feature:
                 Map<Feature, Double> scores = new HashMap<>();
                 for (Feature candidateFeature : candidates) {
@@ -331,11 +321,7 @@
                 Feature selectedFeature = sortedEntries.get(0).getKey();
 
                 // 5. remove it from the candidates
-<<<<<<< HEAD
-                candidates.removeIf(f -> f.getName().equals(selectedFeature.getName()));
-=======
                 candidates.removeIf(f -> f.equals(selectedFeature));
->>>>>>> 5d04dd92
 
                 // 6. add it to the selected
                 selected.add(selectedFeature);
