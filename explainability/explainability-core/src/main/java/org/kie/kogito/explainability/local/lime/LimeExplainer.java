/*
 * Copyright 2020 Red Hat, Inc. and/or its affiliates.
 *
 * Licensed under the Apache License, Version 2.0 (the "License");
 * you may not use this file except in compliance with the License.
 * You may obtain a copy of the License at
 *
 *       http://www.apache.org/licenses/LICENSE-2.0
 *
 * Unless required by applicable law or agreed to in writing, software
 * distributed under the License is distributed on an "AS IS" BASIS,
 * WITHOUT WARRANTIES OR CONDITIONS OF ANY KIND, either express or implied.
 * See the License for the specific language governing permissions and
 * limitations under the License.
 */
package org.kie.kogito.explainability.local.lime;

import java.util.ArrayList;
import java.util.Arrays;
import java.util.HashMap;
import java.util.List;
import java.util.Map;
import java.util.Objects;
import java.util.Optional;
import java.util.concurrent.CompletableFuture;
import java.util.function.Consumer;
import java.util.stream.Collectors;

import org.apache.commons.lang3.tuple.Pair;
import org.kie.kogito.explainability.local.LocalExplainer;
import org.kie.kogito.explainability.local.LocalExplanationException;
import org.kie.kogito.explainability.model.DataDistribution;
import org.kie.kogito.explainability.model.Feature;
import org.kie.kogito.explainability.model.FeatureDistribution;
import org.kie.kogito.explainability.model.FeatureImportance;
import org.kie.kogito.explainability.model.Output;
import org.kie.kogito.explainability.model.PerturbationContext;
import org.kie.kogito.explainability.model.Prediction;
import org.kie.kogito.explainability.model.PredictionInput;
import org.kie.kogito.explainability.model.PredictionOutput;
import org.kie.kogito.explainability.model.PredictionProvider;
import org.kie.kogito.explainability.model.Saliency;
import org.kie.kogito.explainability.model.Type;
import org.kie.kogito.explainability.model.Value;
import org.kie.kogito.explainability.utils.DataUtils;
import org.kie.kogito.explainability.utils.LinearModel;
import org.slf4j.Logger;
import org.slf4j.LoggerFactory;

import static java.util.Collections.emptyList;
import static java.util.concurrent.CompletableFuture.completedFuture;

/**
 * An implementation of LIME algorithm (Ribeiro et al., 2016) that handles tabular data, text data, complex hierarchically
 * organized data, etc. seamlessly.
 * <p>
 * Differences with respect to the original (python) implementation:
 * - the linear (interpretable) model is based on a perceptron algorithm instead of Lasso + Ridge regression
 * - perturbing numerical features is done by sampling from a standard normal distribution centered around the value of the feature value associated with the prediction to be explained
 * - numerical features are max-min scaled and clustered via a gaussian kernel
 */
public class LimeExplainer implements LocalExplainer<Map<String, Saliency>> {

    private static final Logger LOGGER = LoggerFactory.getLogger(LimeExplainer.class);

    private final LimeConfig limeConfig;

    public LimeExplainer() {
        this(new LimeConfig());
    }

    public LimeExplainer(LimeConfig limeConfig) {
        this.limeConfig = limeConfig;
    }

    public LimeConfig getLimeConfig() {
        return limeConfig;
    }

    @Override
    public CompletableFuture<Map<String, Saliency>> explainAsync(Prediction prediction, PredictionProvider model,
            Consumer<Map<String, Saliency>> intermediateResultsConsumer) {
        PredictionInput originalInput = prediction.getInput();
        if (originalInput == null || originalInput.getFeatures() == null ||
                (originalInput.getFeatures() != null && originalInput.getFeatures().isEmpty())) {
            throw new LocalExplanationException("cannot explain a prediction whose input is empty");
        }
        List<PredictionInput> linearizedInputs = DataUtils.linearizeInputs(List.of(originalInput));
        PredictionInput targetInput = linearizedInputs.get(0);
        List<Feature> linearizedTargetInputFeatures = targetInput.getFeatures();
        if (linearizedTargetInputFeatures.isEmpty()) {
            throw new LocalExplanationException("input features linearization failed");
        }
        List<Output> actualOutputs = prediction.getOutput().getOutputs();

        LimeConfig executionConfig = limeConfig.copy();
        return explainWithExecutionConfig(model, originalInput, linearizedTargetInputFeatures, actualOutputs, executionConfig);
    }

    protected CompletableFuture<Map<String, Saliency>> explainWithExecutionConfig(PredictionProvider model, PredictionInput originalInput, List<Feature> linearizedTargetInputFeatures,
            List<Output> actualOutputs, LimeConfig executionConfig) {
        int noOfSamples = executionConfig.getNoOfSamples();

        if (noOfSamples <= 0) {
            noOfSamples = (int) Math.pow(2, linearizedTargetInputFeatures.size());
            LOGGER.debug("using 2^|features| samples ({})", noOfSamples);
            executionConfig = executionConfig.withSamples(noOfSamples);
        }

        return explainRetryCycle(model, originalInput, linearizedTargetInputFeatures, actualOutputs, executionConfig);
    }

    protected CompletableFuture<Map<String, Saliency>> explainRetryCycle(
            PredictionProvider model,
            PredictionInput originalInput,
            List<Feature> linearizedTargetInputFeatures,
            List<Output> actualOutputs,
            LimeConfig executionConfig) {

        List<PredictionInput> perturbedInputs = getPerturbedInputs(originalInput.getFeatures(), executionConfig, model);

        return model.predictAsync(perturbedInputs)
                .thenCompose(predictionOutputs -> {
                    try {
                        boolean strict = executionConfig.getNoOfRetries() > 0;
                        List<LimeInputs> limeInputsList = getLimeInputs(linearizedTargetInputFeatures, actualOutputs,
                                perturbedInputs, predictionOutputs, strict);
                        return completedFuture(getSaliencies(linearizedTargetInputFeatures, actualOutputs, limeInputsList, executionConfig));
                    } catch (DatasetNotSeparableException e) {
                        if (executionConfig.getNoOfRetries() > 0) {
                            return adjustAndRetry(model, originalInput, linearizedTargetInputFeatures, actualOutputs, executionConfig);
                        }
                        throw e;
                    }
                });
    }

    private CompletableFuture<Map<String, Saliency>> adjustAndRetry(PredictionProvider model, PredictionInput originalInput,
            List<Feature> linearizedTargetInputFeatures, List<Output> actualOutputs,
            LimeConfig executionConfig) {
        if (limeConfig.isAdaptDatasetVariance()) {
            PerturbationContext newPerturbationContext = getNewPerturbationContext(linearizedTargetInputFeatures, executionConfig.getNoOfRetries(), executionConfig.getPerturbationContext());
            int newNoOfSamples = executionConfig.getNoOfSamples() + executionConfig.getNoOfSamples() / limeConfig.getNoOfRetries();
            executionConfig = executionConfig.withSamples(newNoOfSamples).withPerturbationContext(newPerturbationContext);
        }
        return explainRetryCycle(model, originalInput, linearizedTargetInputFeatures, actualOutputs, executionConfig.withRetries(executionConfig.getNoOfRetries() - 1));
    }

    private PerturbationContext getNewPerturbationContext(List<Feature> linearizedTargetInputFeatures, int noOfRetries, PerturbationContext perturbationContext) {
        PerturbationContext newPerturbationContext;
        int nextPerturbationSize = Math.max(perturbationContext.getNoOfPerturbations() + 1,
                linearizedTargetInputFeatures.size() / noOfRetries);
        // make sure to stay within the max no. of features boundaries
        nextPerturbationSize = Math.min(linearizedTargetInputFeatures.size() - 1, nextPerturbationSize);
        Optional<Long> optionalSeed = perturbationContext.getSeed();
        if (optionalSeed.isPresent()) {
            Long seed = optionalSeed.get();
            newPerturbationContext = new PerturbationContext(seed, perturbationContext.getRandom(),
                    nextPerturbationSize);
        } else {
            newPerturbationContext = new PerturbationContext(perturbationContext.getRandom(),
                    nextPerturbationSize);
        }
        return newPerturbationContext;
    }

    /**
     * Obtain the inputs to the LIME algorithm, for each output in the original prediction.
     *
     * @param linearizedTargetInputFeatures the linarized features
     * @param actualOutputs the list of outputs to generate the explanations for
     * @param perturbedInputs the list of perturbed inputs
     * @param predictionOutputs the list of outputs associated to each perturbed input
     * @param strict whether accepting unique values for a given output in the {@code perturbedOutputs}
     * @return a list of inputs to the LIME algorithm
     */
    private List<LimeInputs> getLimeInputs(List<Feature> linearizedTargetInputFeatures, List<Output> actualOutputs,
            List<PredictionInput> perturbedInputs, List<PredictionOutput> predictionOutputs, boolean strict) {
        List<LimeInputs> limeInputsList = new ArrayList<>();
        for (int o = 0; o < actualOutputs.size(); o++) {
            Output currentOutput = actualOutputs.get(o);
            LimeInputs limeInputs = prepareInputs(perturbedInputs, predictionOutputs, linearizedTargetInputFeatures,
                    o, currentOutput, strict);
            limeInputsList.add(limeInputs);
        }
        return limeInputsList;
    }

    private Map<String, Saliency> getSaliencies(List<Feature> linearizedTargetInputFeatures, List<Output> actualOutputs,
            List<LimeInputs> limeInputsList, LimeConfig executionConfig) {
        Map<String, Saliency> result = new HashMap<>();
        for (int o = 0; o < actualOutputs.size(); o++) {
            LimeInputs limeInputs = limeInputsList.get(o);
            Output originalOutput = actualOutputs.get(o);

            getSaliency(linearizedTargetInputFeatures, result, limeInputs, originalOutput, executionConfig);
            LOGGER.debug("weights set for output {}", originalOutput);
        }
        return result;
    }

    private void getSaliency(List<Feature> linearizedTargetInputFeatures, Map<String, Saliency> result,
            LimeInputs limeInputs, Output originalOutput, LimeConfig executionConfig) {
        List<FeatureImportance> featureImportanceList = new ArrayList<>();

        // encode the training data so that it can be fed into the linear model
        DatasetEncoder datasetEncoder = new DatasetEncoder(limeInputs.getPerturbedInputs(), limeInputs.getPerturbedOutputs(),
                linearizedTargetInputFeatures, originalOutput, executionConfig.getEncodingParams());
        List<Pair<double[], Double>> trainingSet = datasetEncoder.getEncodedTrainingSet();

        // weight the training samples based on the proximity to the target input to explain
        double kernelWidth = executionConfig.getProximityKernelWidth() * Math.sqrt(linearizedTargetInputFeatures.size());
        double[] sampleWeights = SampleWeighter.getSampleWeights(linearizedTargetInputFeatures, trainingSet, kernelWidth);

        int ts = linearizedTargetInputFeatures.size();
        double[] featureWeights = new double[ts];
        Arrays.fill(featureWeights, 1);
        if (executionConfig.isPenalizeBalanceSparse()) {
            IndependentSparseFeatureBalanceFilter sparseFeatureBalanceFilter = new IndependentSparseFeatureBalanceFilter();
            sparseFeatureBalanceFilter.apply(featureWeights, linearizedTargetInputFeatures, trainingSet);
        }

        if (executionConfig.isProximityFilter()) {
            ProximityFilter proximityFilter = new ProximityFilter(executionConfig.getProximityThreshold(),
                    executionConfig.getProximityFilteredDatasetMinimum().doubleValue());
            proximityFilter.apply(trainingSet, sampleWeights);
        }

        LinearModel linearModel = new LinearModel(linearizedTargetInputFeatures.size(), limeInputs.isClassification());

        double loss = linearModel.fit(trainingSet, sampleWeights);
        if (!Double.isNaN(loss)) {
            // create the output saliency
            double[] weights = linearModel.getWeights();
            if (limeConfig.isNormalizeWeights() && weights.length > 0) {
                normalizeWeights(weights);
            }
            int i = 0;
            for (Feature linearizedFeature : linearizedTargetInputFeatures) {
<<<<<<< HEAD
                double[] weights = linearModel.getWeights();
                if (executionConfig.isNormalizeWeights() && weights.length > 0) {
                    normalizeWeights(weights);
                }

=======
>>>>>>> bc716d27
                FeatureImportance featureImportance = new FeatureImportance(linearizedFeature, weights[i]
                        * featureWeights[i]);
                featureImportanceList.add(featureImportance);
                i++;
            }
        }
        Saliency saliency = new Saliency(originalOutput, featureImportanceList);
        result.put(originalOutput.getName(), saliency);
    }

    private void normalizeWeights(double[] weights) {
        double max = Arrays.stream(weights).max().orElse(1);
        double min = Arrays.stream(weights).min().orElse(0);
        if (max != min) {
            for (int k = 0; k < weights.length; k++) {
                weights[k] = (weights[k] - min) / (max - min);
            }
        }
    }

    /**
     * Check the perturbed inputs so that the dataset of perturbed input / outputs contains more than just one output
     * class, otherwise it would be impossible to linearly separate it, and hence learn meaningful weights to be used as
     * feature importance scores.
     * The check can be {@code strict} or not, if so it will throw a {@code DatasetNotSeparableException} when the dataset
     * for a given output is not separable.
     */
    private LimeInputs prepareInputs(List<PredictionInput> perturbedInputs, List<PredictionOutput> perturbedOutputs,
            List<Feature> linearizedTargetInputFeatures, int o, Output currentOutput, boolean strict) {

        if (currentOutput.getValue() != null && currentOutput.getValue().getUnderlyingObject() != null) {
            Map<Double, Long> rawClassesBalance;

            // calculate the no. of samples belonging to each output class
            Value fv = currentOutput.getValue();
            rawClassesBalance = getClassBalance(perturbedOutputs, fv, o);
            Long max = rawClassesBalance.values().stream().max(Long::compareTo).orElse(1L);
            double separationRatio = (double) max / (double) perturbedInputs.size();

            List<Output> outputs = perturbedOutputs.stream().map(po -> po.getOutputs().get(o)).collect(Collectors.toList());
            boolean classification = rawClassesBalance.size() == 2;
            if (strict) {
                // check if the dataset is separable and also if the linear model should fit a regressor or a classifier
                if (rawClassesBalance.size() > 1 && separationRatio < limeConfig.getSeparableDatasetRatio()) {
                    // if dataset creation process succeeds use it to train the linear model
                    return new LimeInputs(classification, linearizedTargetInputFeatures, currentOutput, perturbedInputs, outputs);
                } else {
                    throw new DatasetNotSeparableException(currentOutput, rawClassesBalance);
                }
            } else {
                LOGGER.warn("Using an hardly separable dataset for output '{}' of type '{}' with value '{}' ({})",
                        currentOutput.getName(), currentOutput.getType(), currentOutput.getValue(), rawClassesBalance);
                return new LimeInputs(classification, linearizedTargetInputFeatures, currentOutput, perturbedInputs, outputs);
            }

        } else {
            return new LimeInputs(false, linearizedTargetInputFeatures, currentOutput, emptyList(), emptyList());
        }
    }

    private Map<Double, Long> getClassBalance(List<PredictionOutput> perturbedOutputs, Value fv, int finalO) {
        Map<Double, Long> rawClassesBalance;
        rawClassesBalance = perturbedOutputs.stream()
                .map(p -> p.getOutputs().get(finalO)) // get the (perturbed) output value corresponding to the one to be explained
                .map(output -> toDouble(output, fv))
                .collect(Collectors.groupingBy(Double::doubleValue, Collectors.counting())); // then group-count distinct output values
        LOGGER.debug("raw samples per class: {}", rawClassesBalance);
        return rawClassesBalance;
    }

    private double toDouble(Output output, Value fv) {
        // if numeric use it as it is
        if (Type.NUMBER.equals(output.getType())) {
            return output.getValue().asNumber();
        }
        // otherwise check if target and perturbed outputs are both null
        boolean nullValues = output.getValue().getUnderlyingObject() == null
                && fv.getUnderlyingObject() == null;
        // if not null, check for underlying value equality
        boolean equalityCheck = output.getValue().getUnderlyingObject() != null
                && output.getValue().asString().equals(fv.asString());

        return nullValues || equalityCheck ? 1d : 0d;
    }

    private List<PredictionInput> getPerturbedInputs(List<Feature> features, LimeConfig executionConfig,
            PredictionProvider predictionProvider) {
        List<PredictionInput> perturbedInputs = new ArrayList<>();
        int size = executionConfig.getNoOfSamples();
        DataDistribution dataDistribution = executionConfig.getDataDistribution();

        Map<String, FeatureDistribution> featureDistributionsMap;
        PerturbationContext perturbationContext = executionConfig.getPerturbationContext();
        if (!dataDistribution.isEmpty()) {
            Map<String, HighScoreNumericFeatureZones> numericFeatureZonesMap;
            int max = executionConfig.getBoostrapInputs();
            if (executionConfig.isHighScoreFeatureZones()) {
                numericFeatureZonesMap = HighScoreNumericFeatureZonesProvider
                        .getHighScoreFeatureZones(dataDistribution, predictionProvider, features, max);
            } else {
                numericFeatureZonesMap = new HashMap<>();
            }

            // generate feature distributions, if possible
            featureDistributionsMap = DataUtils.boostrapFeatureDistributions(
                    dataDistribution, perturbationContext, 2 * size,
                    1, Math.min(size, max), numericFeatureZonesMap);
        } else {
            featureDistributionsMap = new HashMap<>();
        }

        for (int i = 0; i < size; i++) {
            List<Feature> newFeatures = DataUtils.perturbFeatures(features, perturbationContext, featureDistributionsMap);
            perturbedInputs.add(new PredictionInput(newFeatures));
        }
        return perturbedInputs;
    }

    @Override
    public boolean equals(Object o) {
        if (this == o) {
            return true;
        }
        if (o == null || getClass() != o.getClass()) {
            return false;
        }
        LimeExplainer that = (LimeExplainer) o;
        return Objects.equals(limeConfig, that.limeConfig);
    }

    @Override
    public int hashCode() {
        return Objects.hash(limeConfig);
    }
}<|MERGE_RESOLUTION|>--- conflicted
+++ resolved
@@ -237,14 +237,6 @@
             }
             int i = 0;
             for (Feature linearizedFeature : linearizedTargetInputFeatures) {
-<<<<<<< HEAD
-                double[] weights = linearModel.getWeights();
-                if (executionConfig.isNormalizeWeights() && weights.length > 0) {
-                    normalizeWeights(weights);
-                }
-
-=======
->>>>>>> bc716d27
                 FeatureImportance featureImportance = new FeatureImportance(linearizedFeature, weights[i]
                         * featureWeights[i]);
                 featureImportanceList.add(featureImportance);
