--- conflicted
+++ resolved
@@ -119,11 +119,7 @@
                             int newNoOfSamples;
                             if (limeConfig.adaptDatasetVariance()) {
                                 int nextPerturbationSize = Math.max(perturbationContext.getNoOfPerturbations() + 1,
-<<<<<<< HEAD
                                                                     linearizedTargetInputFeatures.size() / noOfRetries);
-=======
-                                        linearizedTargetInputFeatures.size() / noOfRetries);
->>>>>>> 44e2983b
                                 // make sure to stay within the max no. of features boundaries
                                 nextPerturbationSize = Math.min(linearizedTargetInputFeatures.size() - 1, nextPerturbationSize);
                                 newPerturbationContext = new PerturbationContext(perturbationContext.getRandom(),
@@ -185,13 +181,14 @@
 
         // encode the training data so that it can be fed into the linear model
         DatasetEncoder datasetEncoder = new DatasetEncoder(limeInputs.getPerturbedInputs(),
-<<<<<<< HEAD
                                                            limeInputs.getPerturbedOutputs(),
-                                                           linearizedTargetInputFeatures, originalOutput);
+                                                           linearizedTargetInputFeatures, originalOutput,
+                                                            limeConfig.getEncodingParams());
         List<Pair<double[], Double>> trainingSet = datasetEncoder.getEncodedTrainingSet();
 
         // weight the training samples based on the proximity to the target input to explain
-        double[] sampleWeights = SampleWeighter.getSampleWeights(linearizedTargetInputFeatures, trainingSet);
+        double kernelWidth = limeConfig.getProximityKernelWidth() * Math.sqrt(linearizedTargetInputFeatures.size());
+        double[] sampleWeights = SampleWeighter.getSampleWeights(linearizedTargetInputFeatures, trainingSet, kernelWidth);
 
         int ts = linearizedTargetInputFeatures.size();
         double[] featureWeights = new double[ts];
@@ -207,16 +204,6 @@
             proximityFilter.apply(trainingSet, sampleWeights);
         }
 
-=======
-                limeInputs.getPerturbedOutputs(),
-                linearizedTargetInputFeatures, originalOutput, 
-                limeConfig.getEncodingParams());
-        Collection<Pair<double[], Double>> trainingSet = datasetEncoder.getEncodedTrainingSet();
-
-        // weight the training samples based on the proximity to the target input to explain
-        double kernelWidth = limeConfig.getProximityKernelWidth() * Math.sqrt(linearizedTargetInputFeatures.size());
-        double[] sampleWeights = SampleWeighter.getSampleWeights(linearizedTargetInputFeatures, trainingSet, kernelWidth);
->>>>>>> 44e2983b
         LinearModel linearModel = new LinearModel(linearizedTargetInputFeatures.size(), limeInputs.isClassification());
 
         double loss = linearModel.fit(trainingSet, sampleWeights);
