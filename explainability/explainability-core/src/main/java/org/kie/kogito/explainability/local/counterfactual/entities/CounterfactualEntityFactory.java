/*
 * Copyright 2021 Red Hat, Inc. and/or its affiliates.
 *
 * Licensed under the Apache License, Version 2.0 (the "License");
 * you may not use this file except in compliance with the License.
 * You may obtain a copy of the License at
 *
 *       http://www.apache.org/licenses/LICENSE-2.0
 *
 * Unless required by applicable law or agreed to in writing, software
 * distributed under the License is distributed on an "AS IS" BASIS,
 * WITHOUT WARRANTIES OR CONDITIONS OF ANY KIND, either express or implied.
 * See the License for the specific language governing permissions and
 * limitations under the License.
 */
package org.kie.kogito.explainability.local.counterfactual.entities;

import java.util.List;
import java.util.stream.Collectors;

import org.kie.kogito.explainability.local.counterfactual.entities.fixed.FixedBooleanEntity;
import org.kie.kogito.explainability.local.counterfactual.entities.fixed.FixedCategoricalEntity;
import org.kie.kogito.explainability.local.counterfactual.entities.fixed.FixedDoubleEntity;
import org.kie.kogito.explainability.local.counterfactual.entities.fixed.FixedIntegerEntity;
import org.kie.kogito.explainability.model.Feature;
import org.kie.kogito.explainability.model.FeatureDistribution;
import org.kie.kogito.explainability.model.PredictionInput;
import org.kie.kogito.explainability.model.Type;
import org.kie.kogito.explainability.utils.DataUtils;

public class CounterfactualEntityFactory {

    private CounterfactualEntityFactory() {
    }

    public static CounterfactualEntity from(Feature feature) {
        return CounterfactualEntityFactory.from(feature, null);
    }

    public static List<CounterfactualEntity> from(List<Feature> features) {
        return DataUtils.getLinearizedFeatures(features).stream().map(CounterfactualEntityFactory::from)
                .collect(Collectors.toList());
    }

    public static CounterfactualEntity from(Feature feature,
            FeatureDistribution featureDistribution) {
        CounterfactualEntity entity = null;
        validateFeature(feature);
        if (feature.getType() == Type.NUMBER) {
            if (feature.getValue().getUnderlyingObject() instanceof Double) {
                if (feature.isConstrained()) {
                    entity = FixedDoubleEntity.from(feature);
                } else {
                    entity = DoubleEntity.from(feature, feature.getDomain().getLowerBound(),
                            feature.getDomain().getUpperBound(),
                            featureDistribution, feature.isConstrained());
                }
            } else if (feature.getValue().getUnderlyingObject() instanceof Integer) {
                if (feature.isConstrained()) {
                    entity = FixedIntegerEntity.from(feature);
                } else {
                    entity = IntegerEntity.from(feature, feature.getDomain().getLowerBound().intValue(),
                            feature.getDomain().getUpperBound().intValue(), featureDistribution, feature.isConstrained());
                }
            }
        } else if (feature.getType() == Type.BOOLEAN) {
            if (feature.isConstrained()) {
                entity = FixedBooleanEntity.from(feature);
            } else {
                entity = BooleanEntity.from(feature, feature.isConstrained());
            }

        } else if (feature.getType() == Type.CATEGORICAL) {
            if (feature.isConstrained()) {
                entity = FixedCategoricalEntity.from(feature);
            } else {
                entity = CategoricalEntity.from(feature, feature.getDomain().getCategories(), feature.isConstrained());
            }
        } else {
            throw new IllegalArgumentException("Unsupported feature type: " + feature.getType());
        }
        return entity;
    }

<<<<<<< HEAD
    public static List<CounterfactualEntity> createEntities(PredictionInput predictionInput) {
        final List<Feature> linearizedFeatures = NestedFeatureHandler.flattenFeatures(predictionInput.getFeatures());
        return linearizedFeatures.stream().map(
                (Feature feature) -> {
                    return CounterfactualEntityFactory.from(feature, feature.getDistribution());
=======
    /**
     * Validation of features for counterfactual entity construction
     * 
     * @param feature {@link Feature} to be validated
     */
    public static void validateFeature(Feature feature) {
        final Type type = feature.getType();
        final Object object = feature.getValue().getUnderlyingObject();
        if (type == Type.NUMBER) {
            if (object == null) {
                throw new IllegalArgumentException("Null numeric features are not supported in counterfactuals");
            }
        }
    }

    public static List<CounterfactualEntity> createEntities(PredictionInput predictionInput,
            PredictionFeatureDomain featureDomain, List<Boolean> constraints, DataDistribution dataDistribution) {
        final List<FeatureDomain> domains = featureDomain.getFeatureDomains();
        return IntStream.range(0, predictionInput.getFeatures().size())
                .mapToObj(featureIndex -> {
                    final Feature feature = predictionInput.getFeatures().get(featureIndex);
                    final Boolean isConstrained = constraints.get(featureIndex);
                    final FeatureDomain domain = domains.get(featureIndex);
                    final FeatureDistribution featureDistribution = Optional
                            .ofNullable(dataDistribution)
                            .map(dd -> dd.asFeatureDistributions().get(featureIndex))
                            .orElse(null);
                    return CounterfactualEntityFactory
                            .from(feature, isConstrained, domain, featureDistribution);
>>>>>>> a7987c4a
                }).collect(Collectors.toList());
    }
}<|MERGE_RESOLUTION|>--- conflicted
+++ resolved
@@ -82,16 +82,9 @@
         return entity;
     }
 
-<<<<<<< HEAD
-    public static List<CounterfactualEntity> createEntities(PredictionInput predictionInput) {
-        final List<Feature> linearizedFeatures = NestedFeatureHandler.flattenFeatures(predictionInput.getFeatures());
-        return linearizedFeatures.stream().map(
-                (Feature feature) -> {
-                    return CounterfactualEntityFactory.from(feature, feature.getDistribution());
-=======
     /**
      * Validation of features for counterfactual entity construction
-     * 
+     *
      * @param feature {@link Feature} to be validated
      */
     public static void validateFeature(Feature feature) {
@@ -104,21 +97,11 @@
         }
     }
 
-    public static List<CounterfactualEntity> createEntities(PredictionInput predictionInput,
-            PredictionFeatureDomain featureDomain, List<Boolean> constraints, DataDistribution dataDistribution) {
-        final List<FeatureDomain> domains = featureDomain.getFeatureDomains();
-        return IntStream.range(0, predictionInput.getFeatures().size())
-                .mapToObj(featureIndex -> {
-                    final Feature feature = predictionInput.getFeatures().get(featureIndex);
-                    final Boolean isConstrained = constraints.get(featureIndex);
-                    final FeatureDomain domain = domains.get(featureIndex);
-                    final FeatureDistribution featureDistribution = Optional
-                            .ofNullable(dataDistribution)
-                            .map(dd -> dd.asFeatureDistributions().get(featureIndex))
-                            .orElse(null);
-                    return CounterfactualEntityFactory
-                            .from(feature, isConstrained, domain, featureDistribution);
->>>>>>> a7987c4a
+    public static List<CounterfactualEntity> createEntities(PredictionInput predictionInput) {
+        final List<Feature> linearizedFeatures = NestedFeatureHandler.flattenFeatures(predictionInput.getFeatures());
+        return linearizedFeatures.stream().map(
+                (Feature feature) -> {
+                    return CounterfactualEntityFactory.from(feature, feature.getDistribution());
                 }).collect(Collectors.toList());
     }
 }