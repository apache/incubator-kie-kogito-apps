--- conflicted
+++ resolved
@@ -20,13 +20,12 @@
       <artifactId>commons-lang3</artifactId>
     </dependency>
     <dependency>
-<<<<<<< HEAD
       <groupId>com.google.guava</groupId>
       <artifactId>guava</artifactId>
-=======
+    </dependency>
+    <dependency>
       <groupId>com.fasterxml.jackson.core</groupId>
       <artifactId>jackson-databind</artifactId>
->>>>>>> 892d6071
     </dependency>
 
     <dependency>
