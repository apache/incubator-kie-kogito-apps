<?xml version="1.0"?>
<project xsi:schemaLocation="http://maven.apache.org/POM/4.0.0 http://maven.apache.org/xsd/maven-4.0.0.xsd" xmlns="http://maven.apache.org/POM/4.0.0"
    xmlns:xsi="http://www.w3.org/2001/XMLSchema-instance">

  <parent>
    <groupId>org.kie.kogito</groupId>
    <artifactId>kogito-apps</artifactId>
    <version>1.0.0-SNAPSHOT</version>
  </parent>
  <modelVersion>4.0.0</modelVersion>
  <packaging>pom</packaging>
  
  <artifactId>kogito-apps-ui-packages</artifactId>
  <name>Kogito Apps :: UI Packages</name>

  <properties>
    <path.to.root>${project.basedir}</path.to.root> <!-- package.json in root dir-->
    <path.to.packages>${path.to.root}/packages</path.to.packages>
    <sonar.sources>
      ${path.to.packages}/common/src,
      ${path.to.packages}/management-console/src,
      ${path.to.packages}/task-console/src,
      ${path.to.packages}/trusty/src
    </sonar.sources>
    <sonar.exclusions>**/__mocks__/**,**/mocks/**,**/*.stories.tsx</sonar.exclusions>
    <sonar.test.inclusions>**/*test.ts,**/*test.tsx</sonar.test.inclusions>
    <sonar.javascript.lcov.reportPaths>
      ${path.to.packages}/common/coverage/lcov.info,
      ${path.to.packages}/management-console/coverage/lcov.info,
      ${path.to.packages}/task-console/coverage/lcov.info,
      ${path.to.packages}/trusty/coverage/lcov.info
    </sonar.javascript.lcov.reportPaths>
  </properties>
  <build>
    <plugins>
      <!-- frontend related plugins-->
      <plugin>
        <groupId>com.github.eirslett</groupId>
        <artifactId>frontend-maven-plugin</artifactId>
        <configuration>
          <workingDirectory>${path.to.root}</workingDirectory>
        </configuration>
      </plugin>
    </plugins>
  </build>
  <profiles>
    <profile>
      <!--
        Installs node and yarn in the webapp's node and node_modules folders.
        Run 'mvn package':
          * the first time you have checked out the source.
          * whenever the dependencies have been changed in package.json (delete the webapp's node_modules folder first!)
        If you want to skip installation of the packages, turn the profile off by setting property `-Dskip.ui.deps`.
      -->
      <id>install-node-yarn</id>
      <activation>
        <property><name>!skip.ui.deps</name></property>
      </activation>
      <build>
        <plugins>
          <plugin>
            <groupId>com.github.eirslett</groupId>
            <artifactId>frontend-maven-plugin</artifactId>
            <executions>
              <execution>
                <id>install-node-and-npm</id>
                <goals>
                  <goal>install-node-and-npm</goal>
                </goals>
                <configuration>
                  <nodeVersion>${version.node}</nodeVersion>
                  <npmVersion>${version.npm}</npmVersion>
                </configuration>
              </execution>
              <execution>
                <id>install-node-and-yarn</id>
                <goals>
                  <goal>install-node-and-yarn</goal>
                </goals>
                <configuration>
                  <nodeVersion>${version.node}</nodeVersion>
                  <yarnVersion>${version.yarn}</yarnVersion>
                </configuration>
              </execution>
              <execution>
                <id>npm install lock-treatment-tool</id>
                <goals>
                  <goal>npm</goal>
                </goals>
                <configuration>
                  <npmRegistryURL>${env.NPM_REGISTRY_URL}</npmRegistryURL>
                  <arguments>install lock-treatment-tool --global-style --no-package-lock --no-save</arguments>
                </configuration>
              </execution>
            </executions>
          </plugin>
        </plugins>
      </build>
    </profile>
    <profile>
      <id>install-ui-deps</id>
      <activation>
        <property><name>!skip.ui.deps</name></property>
      </activation>
      <build>
        <plugins>
          <plugin>
            <groupId>com.github.eirslett</groupId>
            <artifactId>frontend-maven-plugin</artifactId>
            <executions>
              <execution>
                <id>lock-treatment-tool execution</id>
                <goals>
                  <goal>npm</goal>
                </goals>
                <configuration>
                  <npmRegistryURL>${env.NPM_REGISTRY_URL}</npmRegistryURL>
                  <arguments>run locktt -- --skipIntegrity</arguments>
                </configuration>
              </execution>
              <execution>
                <id>yarn install</id>
                <goals>
                  <goal>yarn</goal>
                </goals>
                <configuration>
                  <npmRegistryURL>${env.NPM_REGISTRY_URL}</npmRegistryURL>
<<<<<<< HEAD
                  <arguments>install --force --fetch-retry-mintimeout=100000 --fetch-retries=10</arguments>
=======
                  <arguments>install --fetch-retry-mintimeout=100000 --fetch-retries=10 --frozen-lockfile</arguments>
>>>>>>> 42f05f83
                </configuration>
              </execution>
            </executions>
          </plugin>
        </plugins>
      </build>
    </profile>
    <profile>
      <!--
        Builds the UI package. Can be skipped by using property `-Dskip.ui.build`.
      -->
      <id>build-ui</id>
      <activation>
        <property><name>!skip.ui.build</name></property>
      </activation>
      <build>
        <plugins>
          <plugin>
            <groupId>com.github.eirslett</groupId>
            <artifactId>frontend-maven-plugin</artifactId>
            <executions>
              <execution>
                <id>yarn build</id>
                <goals>
                  <goal>yarn</goal>
                </goals>
                <configuration>
                  <arguments>run build:prod</arguments>
                  <environmentVariables>
                    <KOGITO_APP_VERSION>${project.version}</KOGITO_APP_VERSION>
                </environmentVariables>
                </configuration>
              </execution>
              <execution>
                <id>yarn test</id>
                <goals>
                  <goal>yarn</goal>
                </goals>
                <phase>test</phase>
                <configuration>
                  <arguments>run test</arguments>
                </configuration>
              </execution>
            </executions>
          </plugin>
        </plugins>
      </build>
    </profile>
  </profiles>
</project><|MERGE_RESOLUTION|>--- conflicted
+++ resolved
@@ -125,11 +125,7 @@
                 </goals>
                 <configuration>
                   <npmRegistryURL>${env.NPM_REGISTRY_URL}</npmRegistryURL>
-<<<<<<< HEAD
-                  <arguments>install --force --fetch-retry-mintimeout=100000 --fetch-retries=10</arguments>
-=======
-                  <arguments>install --fetch-retry-mintimeout=100000 --fetch-retries=10 --frozen-lockfile</arguments>
->>>>>>> 42f05f83
+                  <arguments>install --force --fetch-retry-mintimeout=100000 --fetch-retries=10  --frozen-lockfile</arguments>
                 </configuration>
               </execution>
             </executions>
