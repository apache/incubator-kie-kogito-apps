import * as React from 'react';
import { mount } from 'enzyme';
import ModelDiagram from '../ModelDiagram';
import { ModelData } from '../../../../types';

const mockOpenFunction = jest.fn();
jest.mock('@kogito-tooling/kie-editors-standalone/dist/dmn', () => ({
  open: () => mockOpenFunction()
}));

afterAll(() => jest.resetAllMocks());

describe('ModelDiagram', () => {
  test('renders a DMN model', () => {
    mount(<ModelDiagram model={modelDataDMN} />);

    // investigating other ways to test for the embedded dmn viewer
    expect(mockOpenFunction).toBeCalledTimes(1);
  });

  test('renders a message if the model type is not supported', () => {
    const wrapper = mount(<ModelDiagram model={modelDataUnknown} />);

<<<<<<< HEAD
    expect(wrapper.find('div').text()).toEqual('Unsupported model type');
=======
    expect(wrapper.find('h4').text()).toEqual('Unsupported model type');
>>>>>>> 6e863dde
  });
});

const modelDataDMN = {
  executionId: 'b2b0ed8d-c1e2-46b5-3ac54ff4beae-1000',
  deploymentDate: '01012020',
  modelId: '1234567890',
  name: 'myMortgage',
  namespace: 'modelNameSpace',
  dmnVersion: 'http://www.omg.org/spec/DMN/20151101/dmn.xsd',
  serviceIdentifier: {
    groupId: 'groupId',
    artifactId: 'artifacrtId',
    modelVersion: 'version'
  },
  model:
    '<dmn:definitions xmlns:dmn="http://www.omg.org/spec/DMN/20180521/MODEL/" xmlns="https://kiegroup.org/dmn/_84627CF5-6B15-47D8-A943-40555270CCEC" xmlns:di="http://www.omg.org/spec/DMN/20180521/DI/" xmlns:kie="http://www.drools.org/kie/dmn/1.2" xmlns:dmndi="http://www.omg.org/spec/DMN/20180521/DMNDI/" xmlns:dc="http://www.omg.org/spec/DMN/20180521/DC/" xmlns:feel="http://www.omg.org/spec/DMN/20180521/FEEL/" id="_66A7B1AB-61EF-4E13-B41E-46C928698EE2" name="example" typeLanguage="http://www.omg.org/spec/DMN/20180521/FEEL/" namespace="https://kiegroup.org/dmn/_84627CF5-6B15-47D8-A943-40555270CCEC">\n    <dmn:extensionElements/>\n    <dmn:inputData id="_70F1A759-16EA-44EE-98C1-E9B3726382FF" name="Name">\n      <dmn:extensionElements/>\n      <dmn:variable id="_544B578A-CB1D-4DE2-AB3C-22622689011A" name="Name" typeRef="string"/>\n    </dmn:inputData>\n    <dmn:decision id="_22CF5537-8C35-4EAB-B770-97BB5E58EEA8" name="Fred?">\n      <dmn:extensionElements/>\n      <dmn:variable id="_5B829B9A-CA62-4174-B3A3-968EDF4F5C6D" name="Fred?" typeRef="boolean"/>\n      <dmn:informationRequirement id="_96ED21AE-BF0E-44A0-862C-790215C6FA54">\n        <dmn:requiredInput href="#_70F1A759-16EA-44EE-98C1-E9B3726382FF"/>\n      </dmn:informationRequirement>\n      <dmn:decisionTable id="_D6AF6546-5995-4936-932E-93FE014AAA46" hitPolicy="UNIQUE" preferredOrientation="Rule-as-Row">\n        <dmn:input id="_38911DC6-5410-49E3-9693-FBDCD73286E4">\n          <dmn:inputExpression id="_C005FDF1-908D-44F7-BF84-DFC26743700B" typeRef="string">\n            <dmn:text>Name</dmn:text>\n          </dmn:inputExpression>\n        </dmn:input>\n        <dmn:output id="_96858CA5-E457-4F6F-BFDB-CF5D2DBEC837"/>\n        <dmn:annotation name="annotation-1"/>\n        <dmn:rule id="_2D490F65-BBEE-4FAE-ACDB-AB0900F20B3E">\n          <dmn:inputEntry id="_AE1EE04D-1FE1-41F5-B47E-1C2C8A4D4FC5">\n            <dmn:text>"Fred"</dmn:text>\n          </dmn:inputEntry>\n          <dmn:outputEntry id="_644F9F13-FC26-4239-9D64-CB3658703090">\n            <dmn:text>true</dmn:text>\n          </dmn:outputEntry>\n          <dmn:annotationEntry>\n            <dmn:text/>\n          </dmn:annotationEntry>\n        </dmn:rule>\n        <dmn:rule id="_6B69BA8C-F416-4735-8EA3-69F6CCB572B7">\n          <dmn:inputEntry id="_65F12800-FACD-47E7-81C8-78233543B8CB">\n            <dmn:text>-</dmn:text>\n          </dmn:inputEntry>\n          <dmn:outputEntry id="_90D601DD-D8BF-4978-B423-8F6DE61786E5">\n            <dmn:text>false</dmn:text>\n          </dmn:outputEntry>\n          <dmn:annotationEntry>\n            <dmn:text/>\n          </dmn:annotationEntry>\n        </dmn:rule>\n      </dmn:decisionTable>\n    </dmn:decision>\n    <dmndi:DMNDI>\n      <dmndi:DMNDiagram>\n        <di:extension>\n          <kie:ComponentsWidthsExtension>\n            <kie:ComponentWidths dmnElementRef="_D6AF6546-5995-4936-932E-93FE014AAA46">\n              <kie:width>50</kie:width>\n              <kie:width>100</kie:width>\n              <kie:width>100</kie:width>\n              <kie:width>100</kie:width>\n            </kie:ComponentWidths>\n          </kie:ComponentsWidthsExtension>\n        </di:extension>\n        <dmndi:DMNShape id="dmnshape-_70F1A759-16EA-44EE-98C1-E9B3726382FF" dmnElementRef="_70F1A759-16EA-44EE-98C1-E9B3726382FF" isCollapsed="false">\n          <dmndi:DMNStyle>\n            <dmndi:FillColor red="255" green="255" blue="255"/>\n            <dmndi:StrokeColor red="0" green="0" blue="0"/>\n            <dmndi:FontColor red="0" green="0" blue="0"/>\n          </dmndi:DMNStyle>\n          <dc:Bounds x="636" y="304" width="100" height="50"/>\n          <dmndi:DMNLabel/>\n        </dmndi:DMNShape>\n        <dmndi:DMNShape id="dmnshape-_22CF5537-8C35-4EAB-B770-97BB5E58EEA8" dmnElementRef="_22CF5537-8C35-4EAB-B770-97BB5E58EEA8" isCollapsed="false">\n          <dmndi:DMNStyle>\n            <dmndi:FillColor red="255" green="255" blue="255"/>\n            <dmndi:StrokeColor red="0" green="0" blue="0"/>\n            <dmndi:FontColor red="0" green="0" blue="0"/>\n          </dmndi:DMNStyle>\n          <dc:Bounds x="785" y="305" width="100" height="50"/>\n          <dmndi:DMNLabel/>\n        </dmndi:DMNShape>\n        <dmndi:DMNEdge id="dmnedge-_96ED21AE-BF0E-44A0-862C-790215C6FA54" dmnElementRef="_96ED21AE-BF0E-44A0-862C-790215C6FA54">\n          <di:waypoint x="686" y="329"/>\n          <di:waypoint x="835" y="305"/>\n        </dmndi:DMNEdge>\n      </dmndi:DMNDiagram>\n    </dmndi:DMNDI>\n  </dmn:definitions>'
} as ModelData;

const modelDataUnknown = {
  executionId: 'b2b0ed8d-c1e2-46b5-3ac54ff4beae-1000',
  deploymentDate: '01012020',
  modelId: '1234567890',
  name: 'unknown model',
  namespace: 'modelNameSpace',
  dmnVersion: '????',
  serviceIdentifier: {
    groupId: 'groupId',
    artifactId: 'artifacrtId',
    modelVersion: 'version'
  },
  model: '<?xml version="1.0" ?> \n <metadata>\n </metadata>'
} as ModelData;<|MERGE_RESOLUTION|>--- conflicted
+++ resolved
@@ -21,11 +21,7 @@
   test('renders a message if the model type is not supported', () => {
     const wrapper = mount(<ModelDiagram model={modelDataUnknown} />);
 
-<<<<<<< HEAD
-    expect(wrapper.find('div').text()).toEqual('Unsupported model type');
-=======
     expect(wrapper.find('h4').text()).toEqual('Unsupported model type');
->>>>>>> 6e863dde
   });
 });
 
