import React, { useEffect } from 'react';
import { ModelData } from '../../../types';
import { StandaloneEditorApi } from '@kogito-tooling/kie-editors-standalone/dist/common/Editor';
import * as DmnEditor from '@kogito-tooling/kie-editors-standalone/dist/dmn';
import {
  EmptyState,
  EmptyStateBody,
  EmptyStateIcon,
  Title
} from '@patternfly/react-core';
import { CubesIcon } from '@patternfly/react-icons';

const DMN1_2: string = 'http://www.omg.org/spec/DMN/20151101/dmn.xsd';
const DMN1_3: string = 'http://www.omg.org/spec/DMN/20180521/MODEL/';

type ModelDiagramProps = {
  model: ModelData;
};

const ModelDiagram = (props: ModelDiagramProps) => {
  const { model } = props;
  const dmnVersion: string = model.dmnVersion;

<<<<<<< HEAD
  const editorEnvelopeLocator: EditorEnvelopeLocator = {
    targetOrigin: window.location.origin,
    mapping: new Map([
      [
        'dmn',
        {
          resourcesPathPrefix: '../gwt-editors/dmn',
          envelopePath: '/envelope/envelope.html'
        }
      ]
    ])
  };

  if (dmnVersion === DMN1_2 || dmnVersion === DMN1_3) {
    return makeDMNEditor(model, editorEnvelopeLocator);
  }

  return DEFAULT;
};

function makeUnknownModel(): JSX.Element {
  return <div>Unsupported model type</div>;
}

function makeDMNEditor(
  model: ModelData,
  editorEnvelopeLocator: EditorEnvelopeLocator
): JSX.Element {
  const file: File = {
    fileName: model.name,
    fileExtension: 'dmn',
    getFileContents: () => Promise.resolve(model.model),
    isReadOnly: true
  };

=======
  useEffect(() => {
    let editor: StandaloneEditorApi | undefined = undefined;
    if (type === DMN1_2) {
      editor = DmnEditor.open({
        container: document.getElementById('dmn-editor-container'),
        initialContent: Promise.resolve(model.model),
        readOnly: true
      });
      return () => {
        editor.close();
      };
    }
  }, [model]);

  return type === DMN1_2 ? makeDMNEditor() : DEFAULT;
};

function makeUnknownModel(): JSX.Element {
>>>>>>> 6e863dde
  return (
    <EmptyState>
      <EmptyStateIcon icon={CubesIcon} />
      <Title headingLevel="h4" size="lg">
        Unsupported model type
      </Title>
      <EmptyStateBody>
        The type of model is unsupported and cannot be rendered.
      </EmptyStateBody>
    </EmptyState>
  );
}

function makeDMNEditor(): JSX.Element {
  return <div id="dmn-editor-container" style={{ height: '100%' }} />;
}

const DEFAULT: JSX.Element = makeUnknownModel();

export default ModelDiagram;<|MERGE_RESOLUTION|>--- conflicted
+++ resolved
@@ -21,43 +21,6 @@
   const { model } = props;
   const dmnVersion: string = model.dmnVersion;
 
-<<<<<<< HEAD
-  const editorEnvelopeLocator: EditorEnvelopeLocator = {
-    targetOrigin: window.location.origin,
-    mapping: new Map([
-      [
-        'dmn',
-        {
-          resourcesPathPrefix: '../gwt-editors/dmn',
-          envelopePath: '/envelope/envelope.html'
-        }
-      ]
-    ])
-  };
-
-  if (dmnVersion === DMN1_2 || dmnVersion === DMN1_3) {
-    return makeDMNEditor(model, editorEnvelopeLocator);
-  }
-
-  return DEFAULT;
-};
-
-function makeUnknownModel(): JSX.Element {
-  return <div>Unsupported model type</div>;
-}
-
-function makeDMNEditor(
-  model: ModelData,
-  editorEnvelopeLocator: EditorEnvelopeLocator
-): JSX.Element {
-  const file: File = {
-    fileName: model.name,
-    fileExtension: 'dmn',
-    getFileContents: () => Promise.resolve(model.model),
-    isReadOnly: true
-  };
-
-=======
   useEffect(() => {
     let editor: StandaloneEditorApi | undefined = undefined;
     if (type === DMN1_2) {
@@ -72,11 +35,10 @@
     }
   }, [model]);
 
-  return type === DMN1_2 ? makeDMNEditor() : DEFAULT;
+  return type === DMN1_2 || dmnVersion === DMN1_3 ? makeDMNEditor() : DEFAULT;
 };
 
 function makeUnknownModel(): JSX.Element {
->>>>>>> 6e863dde
   return (
     <EmptyState>
       <EmptyStateIcon icon={CubesIcon} />
