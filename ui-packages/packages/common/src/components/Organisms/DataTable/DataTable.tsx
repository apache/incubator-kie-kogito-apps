import React, { useEffect, useState } from 'react';
import { Bullseye } from '@patternfly/react-core';
import {
  Table,
  TableHeader,
  TableBody,
  IRow,
  ITransform,
  ICell,
  sortable
} from '@patternfly/react-table';
import KogitoSpinner from '../../Atoms/KogitoSpinner/KogitoSpinner';
import {
  KogitoEmptyState,
  KogitoEmptyStateType
} from '../../Atoms/KogitoEmptyState/KogitoEmptyState';
import '@patternfly/patternfly/patternfly-addons.css';
import _ from 'lodash';
import uuidv4 from 'uuid';
import jp from 'jsonpath';
import { OUIAProps, componentOuiaProps } from '../../../utils/OuiaUtils';

export interface DataTableColumn {
  path: string;
  label: string;
  bodyCellTransformer?: (value: any, rowDataObj: object) => any;
  isSortable?: boolean;
}
interface IOwnProps {
  data: any[];
  isLoading: boolean;
  columns?: DataTableColumn[];
  networkStatus: any;
  error: any;
  refetch: () => void;
  LoadingComponent?: React.ReactNode;
  ErrorComponent?: React.ReactNode;
  sortBy?: object;
  onSorting?: (index: number, direction: string) => void;
}

const getCellData = (dataObj: object, path: string) => {
  if (dataObj && path) {
    return !_.isEmpty(jp.value(dataObj, path))
      ? jp.value(dataObj, path)
      : 'N/A';
  } else {
    return 'N/A';
  }
};

const getColumns = (data: any[], columns: DataTableColumn[]) => {
  let columnList: ICell[] = [];
  if (data) {
    columnList = columns
      ? _.filter(columns, column => !_.isEmpty(column.path)).map(column => {
          return {
            title: column.label,
            data: column.path,
            cellTransforms: column.bodyCellTransformer
              ? [
                  ((value, extra) => {
                    const rowDataObj = data[extra.rowIndex];
                    return column.bodyCellTransformer(value, rowDataObj);
                  }) as ITransform
                ]
              : undefined,
            transforms: column.isSortable ? [sortable] : undefined
          } as ICell;
        })
      : _.filter(_.keys(_.sample(data)), key => key !== '__typename').map(
          key => ({ title: key, data: `$.${key}` } as ICell)
        );
  }
  return columnList;
};

const getRows = (data: any[], columns: ICell[]) => {
  let rowList: IRow[] = [];
  if (data) {
    rowList = data.map(rowData => {
      return {
        cells: _.reduce(
          columns,
          (result, column: ICell) => {
            if (column.data) {
              result.push(getCellData(rowData, column.data));
            }
            return result;
          },
          []
        ),
        rowKey: uuidv4() // This is a walkaround to bypass the "id" cannot be included in "columns" issue
      };
    });
  }
  return rowList;
};

const DataTable: React.FC<IOwnProps & OUIAProps> = ({
  data,
  isLoading,
  columns,
  networkStatus,
  error,
  LoadingComponent,
  ErrorComponent,
  refetch,
<<<<<<< HEAD
  sortBy,
  onSorting
=======
  ouiaId,
  ouiaSafe
>>>>>>> f8427ce4
}) => {
  const [rows, setRows] = useState<IRow[]>([]);
  const [columnList, setColumnList] = useState<ICell[]>([]);

  useEffect(() => {
    if (!_.isEmpty(data)) {
      setColumnList(getColumns(data, columns));
    }
  }, [data]);

  useEffect(() => {
    if (!_.isEmpty(data) && !_.isEmpty(columnList)) {
      setRows(getRows(data, columnList));
    }
  }, [columnList]);

  const onSort = (event, index, direction) => {
    if (_.isFunction(onSorting)) {
      onSorting(index, direction);
    }
  };

  if (isLoading) {
    return LoadingComponent ? (
      <React.Fragment>{LoadingComponent}</React.Fragment>
    ) : (
      <Bullseye>
        <KogitoSpinner spinnerText="Loading..." />
      </Bullseye>
    );
  }

  if (networkStatus === 4) {
    return LoadingComponent ? (
      <React.Fragment>{LoadingComponent}</React.Fragment>
    ) : (
      <Bullseye>
        <KogitoSpinner spinnerText="Loading..." />
      </Bullseye>
    );
  }

  if (error) {
    return ErrorComponent ? (
      <React.Fragment>{ErrorComponent}</React.Fragment>
    ) : (
      <div className=".pf-u-my-xl">
        <KogitoEmptyState
          type={KogitoEmptyStateType.Refresh}
          title="Oops... error while loading"
          body="Try using the refresh action to reload user tasks"
          onClick={refetch}
        />
      </div>
    );
  }

  return (
    <React.Fragment>
      {data !== undefined &&
        !isLoading &&
        rows.length > 0 &&
        columnList.length > 0 && (
          <Table
            aria-label="Data Table"
            cells={columnList}
            rows={rows}
<<<<<<< HEAD
            sortBy={sortBy}
            onSort={onSort}
=======
            {...componentOuiaProps(
              ouiaId,
              'data-table',
              ouiaSafe ? ouiaSafe : !isLoading
            )}
>>>>>>> f8427ce4
          >
            <TableHeader />
            <TableBody rowKey="rowKey" />
          </Table>
        )}
      {data !== undefined && !isLoading && rows.length === 0 && (
        <KogitoEmptyState
          type={KogitoEmptyStateType.Search}
          title="No results found"
          body="Try using different filters"
        />
      )}
    </React.Fragment>
  );
};

export default DataTable;<|MERGE_RESOLUTION|>--- conflicted
+++ resolved
@@ -106,13 +106,10 @@
   LoadingComponent,
   ErrorComponent,
   refetch,
-<<<<<<< HEAD
   sortBy,
-  onSorting
-=======
+  onSorting,
   ouiaId,
   ouiaSafe
->>>>>>> f8427ce4
 }) => {
   const [rows, setRows] = useState<IRow[]>([]);
   const [columnList, setColumnList] = useState<ICell[]>([]);
@@ -180,16 +177,13 @@
             aria-label="Data Table"
             cells={columnList}
             rows={rows}
-<<<<<<< HEAD
             sortBy={sortBy}
             onSort={onSort}
-=======
             {...componentOuiaProps(
               ouiaId,
               'data-table',
               ouiaSafe ? ouiaSafe : !isLoading
             )}
->>>>>>> f8427ce4
           >
             <TableHeader />
             <TableBody rowKey="rowKey" />
