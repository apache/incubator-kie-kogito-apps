import React, { useEffect, useState } from 'react';
import { Bullseye } from '@patternfly/react-core';
import {
  Table,
  TableHeader,
  TableBody,
  IRow,
  ITransform,
  ICell,
  sortable
} from '@patternfly/react-table';
import KogitoSpinner from '../../Atoms/KogitoSpinner/KogitoSpinner';
import {
  KogitoEmptyState,
  KogitoEmptyStateType
} from '../../Atoms/KogitoEmptyState/KogitoEmptyState';
import '@patternfly/patternfly/patternfly-addons.css';
import _ from 'lodash';
import uuidv4 from 'uuid';
import jp from 'jsonpath';
import { OUIAProps, componentOuiaProps } from '../../../utils/OuiaUtils';

export interface DataTableColumn {
  path: string;
  label: string;
<<<<<<< HEAD
  bodyCellTransformer?: (value: any, rowDataObj: object) => any;
  isSortable?: boolean;
=======
  bodyCellTransformer?: (value: any, rowDataObj?: any) => any;
>>>>>>> 3cbe2735
}
interface IOwnProps {
  data: any[];
  isLoading: boolean;
  columns?: DataTableColumn[];
  networkStatus: any;
  error: any;
  refetch: () => void;
  LoadingComponent?: React.ReactNode;
  ErrorComponent?: React.ReactNode;
  sortBy?: object;
  onSorting?: (index: number, direction: string) => void;
}

const getCellData = (dataObj: object, path: string) => {
  if (dataObj && path) {
    return !_.isEmpty(jp.value(dataObj, path))
      ? jp.value(dataObj, path)
      : 'N/A';
  } else {
    return 'N/A';
  }
};

const getColumns = (data: any[], columns: DataTableColumn[]) => {
  let columnList: ICell[] = [];
  if (data) {
    columnList = columns
      ? _.filter(columns, column => !_.isEmpty(column.path)).map(column => {
          return {
            title: column.label,
            data: column.path,
            cellTransforms: column.bodyCellTransformer
              ? [
                  ((value, extra) => {
                    const rowDataObj = data[extra.rowIndex];
                    return {
                      children: column.bodyCellTransformer(
                        value.title,
                        rowDataObj
                      )
                    };
                  }) as ITransform
                ]
              : undefined,
            transforms: column.isSortable ? [sortable] : undefined
          } as ICell;
        })
      : _.filter(_.keys(_.sample(data)), key => key !== '__typename').map(
          key => ({ title: key, data: `$.${key}` } as ICell)
        );
  }
  return columnList;
};

const getRows = (data: any[], columns: ICell[]) => {
  let rowList: IRow[] = [];
  if (data) {
    rowList = data.map(rowData => {
      return {
        cells: _.reduce(
          columns,
          (result, column: ICell) => {
            if (column.data) {
              result.push(getCellData(rowData, column.data));
            }
            return result;
          },
          []
        ),
        rowKey: uuidv4() // This is a walkaround to bypass the "id" cannot be included in "columns" issue
      };
    });
  }
  return rowList;
};

const DataTable: React.FC<IOwnProps & OUIAProps> = ({
  data,
  isLoading,
  columns,
  networkStatus,
  error,
  LoadingComponent,
  ErrorComponent,
  refetch,
  sortBy,
  onSorting,
  ouiaId,
  ouiaSafe
}) => {
  const [rows, setRows] = useState<IRow[]>([]);
  const [columnList, setColumnList] = useState<ICell[]>([]);

  useEffect(() => {
    if (!_.isEmpty(data)) {
      setColumnList(getColumns(data, columns));
    }
  }, [data]);

  useEffect(() => {
    if (!_.isEmpty(data) && !_.isEmpty(columnList)) {
      setRows(getRows(data, columnList));
    }
  }, [columnList]);

  const onSort = (event, index, direction) => {
    if (_.isFunction(onSorting)) {
      onSorting(index, direction);
    }
  };

  if (isLoading) {
    return LoadingComponent ? (
      <React.Fragment>{LoadingComponent}</React.Fragment>
    ) : (
      <Bullseye>
        <KogitoSpinner spinnerText="Loading..." />
      </Bullseye>
    );
  }

  if (networkStatus === 4) {
    return LoadingComponent ? (
      <React.Fragment>{LoadingComponent}</React.Fragment>
    ) : (
      <Bullseye>
        <KogitoSpinner spinnerText="Loading..." />
      </Bullseye>
    );
  }

  if (error) {
    return ErrorComponent ? (
      <React.Fragment>{ErrorComponent}</React.Fragment>
    ) : (
      <div className=".pf-u-my-xl">
        <KogitoEmptyState
          type={KogitoEmptyStateType.Refresh}
          title="Oops... error while loading"
          body="Try using the refresh action to reload user tasks"
          onClick={refetch}
        />
      </div>
    );
  }

  return (
    <React.Fragment>
      {data !== undefined &&
        !isLoading &&
        rows.length > 0 &&
        columnList.length > 0 && (
          <Table
            aria-label="Data Table"
            cells={columnList}
            rows={rows}
            sortBy={sortBy}
            onSort={onSort}
            {...componentOuiaProps(
              ouiaId,
              'data-table',
              ouiaSafe ? ouiaSafe : !isLoading
            )}
          >
            <TableHeader />
            <TableBody rowKey="rowKey" />
          </Table>
        )}
      {data !== undefined && !isLoading && rows.length === 0 && (
        <KogitoEmptyState
          type={KogitoEmptyStateType.Search}
          title="No results found"
          body="Try using different filters"
        />
      )}
    </React.Fragment>
  );
};

export default DataTable;<|MERGE_RESOLUTION|>--- conflicted
+++ resolved
@@ -23,12 +23,8 @@
 export interface DataTableColumn {
   path: string;
   label: string;
-<<<<<<< HEAD
   bodyCellTransformer?: (value: any, rowDataObj: object) => any;
   isSortable?: boolean;
-=======
-  bodyCellTransformer?: (value: any, rowDataObj?: any) => any;
->>>>>>> 3cbe2735
 }
 interface IOwnProps {
   data: any[];
