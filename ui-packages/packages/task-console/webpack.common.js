--- conflicted
+++ resolved
@@ -17,12 +17,9 @@
       KOGITO_DATAINDEX_HTTP_URL: 'http://localhost:4000/graphql',
       KOGITO_APP_VERSION: 'DEV',
       KOGITO_APP_NAME: 'Task Console',
-<<<<<<< HEAD
       KOGITO_TASK_STATES_LIST: 'Ready,Reserved,Completed,Aborted,Skipped',
-      KOGITO_TASK_ACTIVE_STATES_LIST: 'Ready,Reserved'
-=======
+      KOGITO_TASK_ACTIVE_STATES_LIST: 'Ready,Reserved',
       TEST_USER_SYSTEM_ENABLED: false
->>>>>>> ad01983e
     })
   ],
   module: {
