--- conflicted
+++ resolved
@@ -22,13 +22,8 @@
       <NavList>
         <NavItem isActive={pathname === '/TaskInbox'}>
           <Link
-<<<<<<< HEAD
-            to="/UserTasks"
-            {...ouiaAttribute('data-ouia-navigation-name', 'user-tasks')}
-=======
             to="/TaskInbox"
             {...ouiaAttribute('data-ouia-navigation-name', 'task-inbox')}
->>>>>>> 3cbe2735
           >
             Task Inbox
           </Link>
