--- conflicted
+++ resolved
@@ -10,12 +10,9 @@
   <script>
     window.DATA_INDEX_ENDPOINT = __DATA_INDEX_ENDPOINT__;
     window.KOGITO_AUTH_ENABLED = __KOGITO_AUTH_ENABLED__;
-<<<<<<< HEAD
+    window.TEST_USER_SYSTEM_ENABLED = __KOGITO_TEST_USER_SYSTEM_ENABLED__;
     window.KOGITO_TASK_STATES_LIST = __KOGITO_TASK_STATES_LIST__;
     window.KOGITO_TASK_ACTIVE_STATES_LIST = __KOGITO_TASK_ACTIVE_STATES_LIST__;
-=======
-    window.TEST_USER_SYSTEM_ENABLED = __KOGITO_TEST_USER_SYSTEM_ENABLED__;
->>>>>>> ad01983e
   </script>
   <body class="pf-m-redhat-font">
     <noscript>Enabling JavaScript is required to run this app.</noscript>
