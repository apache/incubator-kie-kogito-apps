--- conflicted
+++ resolved
@@ -29,13 +29,8 @@
   if(data) {
         const result = data.ProcessInstances;
         if(result.length === 0) {
-<<<<<<< HEAD
-          return <Redirect to={{pathname: '/ErrorComponent', state: {prev: location.pathname, 
-      description: `Process instance with the id ${id} not found`}}}  />
-=======
           return <Redirect to={{pathname: '/NoData', state: {prev: location.pathname, 
       title:'Process not found', description: `Process instance with the id ${id} not found`}}}  />
->>>>>>> 105be529
         }
       }
 
