import React, { useState, useEffect } from 'react';
import {
  DataToolbar,
  DataToolbarContent,
  DataToolbarToggleGroup,
  DataToolbarGroup,
  PageSection,
  Breadcrumb,
  BreadcrumbItem
} from '@patternfly/react-core';
import { FilterIcon } from '@patternfly/react-icons';
import { Link } from 'react-router-dom';
import { Redirect } from 'react-router';
import './DomainExplorerDashboard.css';
import DomainExplorerColumnPicker from '../../Organisms/DomainExplorerColumnPicker/DomainExplorerColumnPicker';
import DomainExplorerTable from '../../Organisms/DomainExplorerTable/DomainExplorerTable';
import PageTitleComponent from '../../Molecules/PageTitleComponent/PageTitleComponent';

import {
  useGetQueryTypesQuery,
  useGetQueryFieldsQuery,
  useGetInputFieldsFromQueryQuery,
  useGetColumnPickerAttributesQuery
} from '../../../graphql/types';

export interface IOwnProps {
  domains: any;
}

const DomainExplorerDashboard = props => {
  const domainName = props.match.params.domainName;
  let BreadCrumb = props.location.pathname.split('/');
  BreadCrumb = BreadCrumb.filter(item => {
    if (item !== '') {
      return item;
    }
  });
  const [initData2, setInitData2] = useState<any>({
    __schema: { queryType: [] }
  });
  const [schemaDropdown, setSchemaDropDown] = useState(false);
  const [currentCategory, setCurrentCategory] = useState('Domains');
  const [currentSchema, setCurrentSchema] = useState([]);
  const [currentQuery, setCurrentQuery] = useState('');
  const [columnPickerType, setColumnPickerType] = useState('');
  const [isCategoryDropdownOpen, setIsCategoryDropdownOpen] = useState(false);
  const [columnFilters, setColumnFilters] = useState({});
  const [tableLoading, setTableLoading] = useState(true);
  const [displayTable, setDisplayTable] = useState(false);
  const [selected, setSelected] = useState([]);
  const [parameters, setParameters] = useState([]);

  const temp = [];

  const getQuery = useGetQueryFieldsQuery();

  const getQueryTypes = useGetQueryTypesQuery();
  const getPicker = useGetColumnPickerAttributesQuery({
    variables: { columnPickerType }
  });

  useEffect(() => {
    setInitData2(getQueryTypes.data);
  }, [getQueryTypes.data]);

  useEffect(() => {
    setColumnPickerType(domainName);
    if (getQuery.data) {
      const _a =
        !getQuery.loading &&
        getQuery.data.__type.fields.find(item => {
          if (item.name === domainName) {
            return item;
          }
        });

      setCurrentQuery(_a.args[0].type.name);
    }
  }, []);

  let data = [];
  const tempArray = [];
  let selections = [];
  let defaultParams = [];
  !getPicker.loading &&
    getPicker.data.__type &&
    getPicker.data.__type.fields.filter(i => {
      if (i.type.kind === 'SCALAR') {
        tempArray.push(i);
      } else {
        data.push(i);
      }
    });
  data = tempArray.concat(data);
  const fields: any = [];
  data.filter(field => {
    if (field.type.fields !== null) {
      const obj = {};
      obj[`${field.name}`] = field.type.fields;
      fields.push(obj);
    }
  });

  fields.map(obj => {
    let value: any = Object.values(obj);
    const key = Object.keys(obj);
    value = value.flat();
    value.filter(item => {
      if (item.type.kind !== 'OBJECT') {
        const tempObj = {};
        selections.push(item.name + key);
        tempObj[`${key}`] = [item.name];
        defaultParams.push(tempObj);
      }
    });
  });

  selections = selections.slice(0, 5);
  defaultParams = defaultParams.slice(0, 5);

  useEffect(() => {
    setParameters(defaultParams);
    setSelected(selections);
  }, [columnPickerType, selections.length > 0]);

  useEffect(() => {
    setColumnPickerType(domainName);
    if (getQuery.data) {
      const _a =
        !getQuery.loading &&
        getQuery.data.__type.fields.find(item => {
          if (item.name === domainName) {
            return item;
          }
        });

      setCurrentQuery(_a.args[0].type.name);
    }
  }, []);

  useEffect(() => {
    setDisplayTable(false);
  }, [columnPickerType]);

  const getSchema: any = useGetInputFieldsFromQueryQuery({
    variables: { currentQuery }
  });

  useEffect(() => {
    setCurrentSchema(temp);
  }, [getSchema.data]);

  const renderToolbar = () => {
    return (
      <DataToolbar
        id="data-toolbar-with-chip-groups"
        className="pf-m-toggle-group-container"
        collapseListedFiltersBreakpoint="xl"
      >
        <DataToolbarContent>
          <DataToolbarToggleGroup toggleIcon={<FilterIcon />} breakpoint="xl">
            <DataToolbarGroup>
              {!getSchema.loading && (
                <DomainExplorerColumnPicker
                  columnPickerType={columnPickerType}
                  setColumnFilters={setColumnFilters}
                  setTableLoading={setTableLoading}
                  getQueryTypes={getQueryTypes}
                  setDisplayTable={setDisplayTable}
                  parameters={parameters}
                  setParameters={setParameters}
                  selected={selected}
                  setSelected={setSelected}
                  data={data}
                  getPicker={getPicker}
                />
              )}
            </DataToolbarGroup>
          </DataToolbarToggleGroup>
        </DataToolbarContent>
      </DataToolbar>
    );
  };

  return (
    <>
<<<<<<< HEAD
      {!props.domains.includes(domainName) && <Redirect to={{pathname: '/ErrorComponent', state: {prev: location.pathname,
        description: `Domain with the name ${domainName} not found`}}}  />}
=======
      {!props.domains.includes(domainName) && <Redirect to={{pathname: '/NoData', state: {prev: location.pathname,
        title: 'Domain not found', description: `Domain with the name ${domainName} not found`}}}  />}
>>>>>>> 105be529
      <PageSection variant="light">
        <PageTitleComponent title="Domain Explorer" />
        <Breadcrumb>
          <BreadcrumbItem>
            <Link to={'/'}>Home</Link>
          </BreadcrumbItem>
          {BreadCrumb.map((item, index) => {
            if (index === BreadCrumb.length - 1) {
              return (
                <BreadcrumbItem isActive key={index}>
                  {item}
                </BreadcrumbItem>
              );
            } else {
              return (
                <BreadcrumbItem key={index}>
                  <Link to={'/DomainExplorer'}>
                    {item.replace(/([A-Z])/g, ' $1').trim()}
                  </Link>
                </BreadcrumbItem>
              );
            }
          })}
        </Breadcrumb>
      </PageSection>
      <PageSection>
        {renderToolbar()}

        <div className="kogito-management-console--domain-explorer__table-OverFlow">
          <DomainExplorerTable
            columnFilters={columnFilters}
            tableLoading={tableLoading}
            displayTable={displayTable}
          />
        </div>
      </PageSection>
    </>
  );
};

export default React.memo(DomainExplorerDashboard);<|MERGE_RESOLUTION|>--- conflicted
+++ resolved
@@ -184,13 +184,8 @@
 
   return (
     <>
-<<<<<<< HEAD
-      {!props.domains.includes(domainName) && <Redirect to={{pathname: '/ErrorComponent', state: {prev: location.pathname,
-        description: `Domain with the name ${domainName} not found`}}}  />}
-=======
       {!props.domains.includes(domainName) && <Redirect to={{pathname: '/NoData', state: {prev: location.pathname,
         title: 'Domain not found', description: `Domain with the name ${domainName} not found`}}}  />}
->>>>>>> 105be529
       <PageSection variant="light">
         <PageTitleComponent title="Domain Explorer" />
         <Breadcrumb>
