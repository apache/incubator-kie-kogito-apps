/*
 * Copyright 2020 Red Hat, Inc. and/or its affiliates.
 *
 * Licensed under the Apache License, Version 2.0 (the "License");
 * you may not use this file except in compliance with the License.
 * You may obtain a copy of the License at
 *
 *       http://www.apache.org/licenses/LICENSE-2.0
 *
 * Unless required by applicable law or agreed to in writing, software
 * distributed under the License is distributed on an "AS IS" BASIS,
 * WITHOUT WARRANTIES OR CONDITIONS OF ANY KIND, either express or implied.
 * See the License for the specific language governing permissions and
 * limitations under the License.
 */

package org.kie.kogito.trusty.service.common.messaging.incoming;

import java.util.List;
import java.util.stream.Collectors;

<<<<<<< HEAD
import org.kie.kogito.tracing.event.message.MessageLevel;
import org.kie.kogito.tracing.event.trace.TraceEvent;
import org.kie.kogito.tracing.event.trace.TraceInputValue;
import org.kie.kogito.tracing.event.trace.TraceOutputValue;
import org.kie.kogito.tracing.typedvalue.TypedValue;
=======
import org.kie.kogito.tracing.decision.event.message.MessageLevel;
import org.kie.kogito.tracing.decision.event.trace.TraceEvent;
import org.kie.kogito.tracing.decision.event.trace.TraceInputValue;
import org.kie.kogito.tracing.decision.event.trace.TraceOutputValue;
>>>>>>> a5129f37
import org.kie.kogito.trusty.storage.api.model.Decision;
import org.kie.kogito.trusty.storage.api.model.DecisionInput;
import org.kie.kogito.trusty.storage.api.model.DecisionOutcome;

public class TraceEventConverter {

    private TraceEventConverter() {
    }

    public static Decision toDecision(TraceEvent event, String sourceUrl, String serviceUrl) {

        List<DecisionInput> inputs = event.getInputs() == null
                ? null
                : event.getInputs().stream().map(TraceEventConverter::toInput).collect(Collectors.toList());

        List<DecisionOutcome> outcomes = event.getOutputs() == null
                ? null
                : event.getOutputs().stream().map(TraceEventConverter::toOutcome).collect(Collectors.toList());

        return new Decision(
                event.getHeader().getExecutionId(),
                sourceUrl,
                serviceUrl,
                event.getHeader().getStartTimestamp(),
                decisionHasSucceeded(event.getOutputs()),
                null,
                event.getHeader().getResourceId().getModelName(),
                event.getHeader().getResourceId().getModelNamespace(),
                inputs,
                outcomes);
    }

    public static DecisionInput toInput(TraceInputValue eventInput) {
<<<<<<< HEAD
        return new DecisionInput(eventInput.getId(), eventInput.getName(), toTypedVariable(eventInput.getName(),
                eventInput.getValue()));
    }

    public static TypedVariableWithValue toTypedVariable(String name, TypedValue typedValue) {
        if (typedValue == null) {
            return TypedVariableWithValue.buildUnit(name, null, null);
        }
        switch (typedValue.getKind()) {
            case STRUCTURE:
                return TypedVariableWithValue.buildStructure(
                        name,
                        typedValue.getType(),
                        Optional.ofNullable(typedValue.toStructure().getValue())
                                .map(v -> v.entrySet().stream()
                                        .map(e -> toTypedVariable(e.getKey(), e.getValue()))
                                        .collect(Collectors.toList()))
                                .orElse(null));
            case COLLECTION:
                return TypedVariableWithValue.buildCollection(
                        name,
                        typedValue.getType(),
                        Optional.ofNullable(typedValue.toCollection().getValue())
                                .map(v -> v.stream()
                                        .map(x -> toTypedVariable(null, x))
                                        .collect(Collectors.toList()))
                                .orElse(null));
            case UNIT:
                return TypedVariableWithValue.buildUnit(
                        name,
                        typedValue.getType(),
                        typedValue.toUnit().getValue());
        }
        throw new IllegalStateException("Unsupported TypedVariable of kind " + typedValue.getKind());
=======
        return new DecisionInput(eventInput.getId(), eventInput.getName(), eventInput.getValue());
>>>>>>> a5129f37
    }

    public static DecisionOutcome toOutcome(TraceOutputValue eventOutput) {
        return new DecisionOutcome(
                eventOutput.getId(),
                eventOutput.getName(),
                eventOutput.getStatus(),
<<<<<<< HEAD
                toTypedVariable(eventOutput.getName(), eventOutput.getValue()),
                eventOutput.getInputs() == null ? null
                        : eventOutput.getInputs().entrySet().stream().map(e -> toTypedVariable(e.getKey(),
                                e.getValue())).collect(Collectors.toList()),
                eventOutput.getMessages() == null ? null : eventOutput.getMessages().stream().map(TraceEventConverter::toMessage).collect(Collectors.toList()));
    }

    public static Message toMessage(org.kie.kogito.tracing.event.message.Message eventMessage) {
        return new Message(
                eventMessage.getLevel(),
                eventMessage.getCategory() == null ? null : eventMessage.getCategory().name(),
                eventMessage.getType(),
                eventMessage.getSourceId(),
                eventMessage.getText(),
                toMessageExceptionField(eventMessage.getException()));
    }

    public static MessageExceptionField toMessageExceptionField(org.kie.kogito.tracing.event.message.MessageExceptionField eventException) {
        return eventException == null
                ? null
                : new MessageExceptionField(eventException.getClassName(), eventException.getMessage(),
                        toMessageExceptionField(eventException.getCause()));
=======
                eventOutput.getValue(),
                eventOutput.getInputs(),
                eventOutput.getMessages());
>>>>>>> a5129f37
    }

    public static boolean decisionHasSucceeded(List<TraceOutputValue> outputs) {
        return outputs != null && outputs.stream().noneMatch(o -> "failed".equalsIgnoreCase(o.getStatus()) || messageListHasErrors(o.getMessages()));
    }

    private static boolean messageListHasErrors(List<org.kie.kogito.tracing.event.message.Message> messages) {
        return messages != null && messages.stream().anyMatch(m -> m.getLevel() == MessageLevel.ERROR);
    }
}<|MERGE_RESOLUTION|>--- conflicted
+++ resolved
@@ -19,18 +19,10 @@
 import java.util.List;
 import java.util.stream.Collectors;
 
-<<<<<<< HEAD
 import org.kie.kogito.tracing.event.message.MessageLevel;
 import org.kie.kogito.tracing.event.trace.TraceEvent;
 import org.kie.kogito.tracing.event.trace.TraceInputValue;
 import org.kie.kogito.tracing.event.trace.TraceOutputValue;
-import org.kie.kogito.tracing.typedvalue.TypedValue;
-=======
-import org.kie.kogito.tracing.decision.event.message.MessageLevel;
-import org.kie.kogito.tracing.decision.event.trace.TraceEvent;
-import org.kie.kogito.tracing.decision.event.trace.TraceInputValue;
-import org.kie.kogito.tracing.decision.event.trace.TraceOutputValue;
->>>>>>> a5129f37
 import org.kie.kogito.trusty.storage.api.model.Decision;
 import org.kie.kogito.trusty.storage.api.model.DecisionInput;
 import org.kie.kogito.trusty.storage.api.model.DecisionOutcome;
@@ -64,44 +56,8 @@
     }
 
     public static DecisionInput toInput(TraceInputValue eventInput) {
-<<<<<<< HEAD
-        return new DecisionInput(eventInput.getId(), eventInput.getName(), toTypedVariable(eventInput.getName(),
-                eventInput.getValue()));
-    }
-
-    public static TypedVariableWithValue toTypedVariable(String name, TypedValue typedValue) {
-        if (typedValue == null) {
-            return TypedVariableWithValue.buildUnit(name, null, null);
-        }
-        switch (typedValue.getKind()) {
-            case STRUCTURE:
-                return TypedVariableWithValue.buildStructure(
-                        name,
-                        typedValue.getType(),
-                        Optional.ofNullable(typedValue.toStructure().getValue())
-                                .map(v -> v.entrySet().stream()
-                                        .map(e -> toTypedVariable(e.getKey(), e.getValue()))
-                                        .collect(Collectors.toList()))
-                                .orElse(null));
-            case COLLECTION:
-                return TypedVariableWithValue.buildCollection(
-                        name,
-                        typedValue.getType(),
-                        Optional.ofNullable(typedValue.toCollection().getValue())
-                                .map(v -> v.stream()
-                                        .map(x -> toTypedVariable(null, x))
-                                        .collect(Collectors.toList()))
-                                .orElse(null));
-            case UNIT:
-                return TypedVariableWithValue.buildUnit(
-                        name,
-                        typedValue.getType(),
-                        typedValue.toUnit().getValue());
-        }
-        throw new IllegalStateException("Unsupported TypedVariable of kind " + typedValue.getKind());
-=======
-        return new DecisionInput(eventInput.getId(), eventInput.getName(), eventInput.getValue());
->>>>>>> a5129f37
+        return new DecisionInput(eventInput.getId(), eventInput.getName(),
+                eventInput.getValue());
     }
 
     public static DecisionOutcome toOutcome(TraceOutputValue eventOutput) {
@@ -109,34 +65,9 @@
                 eventOutput.getId(),
                 eventOutput.getName(),
                 eventOutput.getStatus(),
-<<<<<<< HEAD
-                toTypedVariable(eventOutput.getName(), eventOutput.getValue()),
-                eventOutput.getInputs() == null ? null
-                        : eventOutput.getInputs().entrySet().stream().map(e -> toTypedVariable(e.getKey(),
-                                e.getValue())).collect(Collectors.toList()),
-                eventOutput.getMessages() == null ? null : eventOutput.getMessages().stream().map(TraceEventConverter::toMessage).collect(Collectors.toList()));
-    }
-
-    public static Message toMessage(org.kie.kogito.tracing.event.message.Message eventMessage) {
-        return new Message(
-                eventMessage.getLevel(),
-                eventMessage.getCategory() == null ? null : eventMessage.getCategory().name(),
-                eventMessage.getType(),
-                eventMessage.getSourceId(),
-                eventMessage.getText(),
-                toMessageExceptionField(eventMessage.getException()));
-    }
-
-    public static MessageExceptionField toMessageExceptionField(org.kie.kogito.tracing.event.message.MessageExceptionField eventException) {
-        return eventException == null
-                ? null
-                : new MessageExceptionField(eventException.getClassName(), eventException.getMessage(),
-                        toMessageExceptionField(eventException.getCause()));
-=======
                 eventOutput.getValue(),
                 eventOutput.getInputs(),
                 eventOutput.getMessages());
->>>>>>> a5129f37
     }
 
     public static boolean decisionHasSucceeded(List<TraceOutputValue> outputs) {
