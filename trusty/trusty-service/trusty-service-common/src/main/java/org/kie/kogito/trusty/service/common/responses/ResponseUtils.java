--- conflicted
+++ resolved
@@ -82,7 +82,6 @@
     public static ExecutionHeaderResponse executionHeaderResponseFrom(Execution execution) {
         OffsetDateTime ldt = OffsetDateTime.ofInstant((Instant.ofEpochMilli(execution.getExecutionTimestamp())), ZoneOffset.UTC);
         return new ExecutionHeaderResponse(execution.getExecutionId(),
-<<<<<<< HEAD
                                            ldt,
                                            execution.hasSucceeded(),
                                            execution.getExecutorName(),
@@ -90,14 +89,6 @@
                                            execution.getExecutedModelNamespace(),
                                            executionTypeFrom(execution.getExecutionType())
         );
-=======
-                ldt,
-                execution.hasSucceeded(),
-                execution.getExecutorName(),
-                execution.getExecutedModelName(),
-                execution.getExecutedModelNamespace(),
-                executionTypeFrom(execution.getExecutionType()));
->>>>>>> 8e04ea41
     }
 
     public static ExecutionType executionTypeFrom(org.kie.kogito.trusty.storage.api.model.ExecutionType executionType) {
