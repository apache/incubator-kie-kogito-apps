/*
 * Copyright 2020 Red Hat, Inc. and/or its affiliates.
 *
 * Licensed under the Apache License, Version 2.0 (the "License");
 * you may not use this file except in compliance with the License.
 * You may obtain a copy of the License at
 *
 *       http://www.apache.org/licenses/LICENSE-2.0
 *
 * Unless required by applicable law or agreed to in writing, software
 * distributed under the License is distributed on an "AS IS" BASIS,
 * WITHOUT WARRANTIES OR CONDITIONS OF ANY KIND, either express or implied.
 * See the License for the specific language governing permissions and
 * limitations under the License.
 */

package org.kie.kogito.trusty.service.common.api;

import java.util.Objects;
import java.util.Optional;
import java.util.stream.Collectors;

import javax.inject.Inject;
import javax.ws.rs.GET;
import javax.ws.rs.Path;
import javax.ws.rs.Produces;
import javax.ws.rs.core.MediaType;
import javax.ws.rs.core.Response;

import org.eclipse.microprofile.openapi.annotations.Operation;
import org.eclipse.microprofile.openapi.annotations.enums.SchemaType;
import org.eclipse.microprofile.openapi.annotations.media.Content;
import org.eclipse.microprofile.openapi.annotations.media.Schema;
import org.eclipse.microprofile.openapi.annotations.parameters.Parameter;
import org.eclipse.microprofile.openapi.annotations.responses.APIResponse;
import org.eclipse.microprofile.openapi.annotations.responses.APIResponses;
import org.jboss.resteasy.annotations.jaxrs.PathParam;
import org.kie.kogito.trusty.service.common.TrustyService;
import org.kie.kogito.trusty.service.common.responses.DecisionStructuredInputsResponse;
import org.kie.kogito.trusty.service.common.responses.FeatureImportanceResponse;
import org.kie.kogito.trusty.service.common.responses.SalienciesResponse;
import org.kie.kogito.trusty.service.common.responses.SaliencyResponse;
import org.kie.kogito.trusty.storage.api.model.ExplainabilityResult;
import org.kie.kogito.trusty.storage.api.model.FeatureImportance;
import org.kie.kogito.trusty.storage.api.model.Saliency;

@Path("executions/decisions")
public class ExplainabilityApiV1 {

    @Inject
    TrustyService trustyService;

<<<<<<< HEAD
=======
    @GET
    @Path("/{executionId}/explanations/saliencies")
    @APIResponses(value = {
            @APIResponse(description = "Gets the local explanation of a decision.", responseCode = "200",
                    content = @Content(mediaType = MediaType.APPLICATION_JSON, schema = @Schema(type = SchemaType.OBJECT, implementation = DecisionStructuredInputsResponse.class))),
            @APIResponse(description = "Bad Request", responseCode = "400", content = @Content(mediaType = MediaType.TEXT_PLAIN))
    })
    @Operation(
            summary = "Returns the saliencies for a decision.",
            description = "Returns the saliencies for a particular decision calculated using the lime algorithm.")
    @Produces(MediaType.APPLICATION_JSON)
    public Response getStructuredInputs(
            @Parameter(
                    name = "executionId",
                    description = "The execution ID.",
                    required = true,
                    schema = @Schema(implementation = String.class)) @PathParam("executionId") String executionId) {
        return retrieveExplainabilityResult(executionId)
                .map(ExplainabilityApiV1::explainabilityResultModelToResponse)
                .map(Response::ok)
                .orElseGet(() -> Response.status(Response.Status.BAD_REQUEST.getStatusCode()))
                .build();
    }

    private Optional<ExplainabilityResult> retrieveExplainabilityResult(String executionId) {
        try {
            return Optional.ofNullable(trustyService.getExplainabilityResultById(executionId));
        } catch (IllegalArgumentException ex) {
            return Optional.empty();
        }
    }

>>>>>>> 8e04ea41
    static SalienciesResponse explainabilityResultModelToResponse(ExplainabilityResult model) {
        if (model == null) {
            return null;
        }
        return new SalienciesResponse(
                model.getStatus().name(),
                model.getStatusDetails(),
                model.getSaliencies().stream()
                        .map(ExplainabilityApiV1::saliencyModelToResponse)
                        .filter(Objects::nonNull)
                        .collect(Collectors.toList()));
    }

    static FeatureImportanceResponse featureImportanceModelToResponse(FeatureImportance model) {
        if (model == null) {
            return null;
        }
        return new FeatureImportanceResponse(model.getFeatureName(), model.getScore());
    }

    static SaliencyResponse saliencyModelToResponse(Saliency model) {
        if (model == null) {
            return null;
        }
        return new SaliencyResponse(
                model.getOutcomeId(),
                model.getOutcomeName(),
                model.getFeatureImportance().stream()
                        .map(ExplainabilityApiV1::featureImportanceModelToResponse)
                        .filter(Objects::nonNull)
                        .collect(Collectors.toList()));
    }

    @GET
    @Path("/{executionId}/explanations/saliencies")
    @APIResponses(value = {
            @APIResponse(description = "Gets the local explanation of a decision.", responseCode = "200", content = @Content(mediaType = MediaType.APPLICATION_JSON, schema = @Schema(type = SchemaType.OBJECT, implementation = DecisionStructuredInputsResponse.class))),
            @APIResponse(description = "Bad Request", responseCode = "400", content = @Content(mediaType = MediaType.TEXT_PLAIN))
    })
    @Operation(
            summary = "Returns the saliencies for a decision.",
            description = "Returns the saliencies for a particular decision calculated using the lime algorithm."
    )
    @Produces(MediaType.APPLICATION_JSON)
    public Response getStructuredInputs(
            @Parameter(
                    name = "executionId",
                    description = "The execution ID.",
                    required = true,
                    schema = @Schema(implementation = String.class)
            ) @PathParam("executionId") String executionId) {
        return retrieveExplainabilityResult(executionId)
                .map(ExplainabilityApiV1::explainabilityResultModelToResponse)
                .map(Response::ok)
                .orElseGet(() -> Response.status(Response.Status.BAD_REQUEST.getStatusCode()))
                .build();
    }

    private Optional<ExplainabilityResult> retrieveExplainabilityResult(String executionId) {
        try {
            return Optional.ofNullable(trustyService.getExplainabilityResultById(executionId));
        } catch (IllegalArgumentException ex) {
            return Optional.empty();
        }
    }
}<|MERGE_RESOLUTION|>--- conflicted
+++ resolved
@@ -50,41 +50,6 @@
     @Inject
     TrustyService trustyService;
 
-<<<<<<< HEAD
-=======
-    @GET
-    @Path("/{executionId}/explanations/saliencies")
-    @APIResponses(value = {
-            @APIResponse(description = "Gets the local explanation of a decision.", responseCode = "200",
-                    content = @Content(mediaType = MediaType.APPLICATION_JSON, schema = @Schema(type = SchemaType.OBJECT, implementation = DecisionStructuredInputsResponse.class))),
-            @APIResponse(description = "Bad Request", responseCode = "400", content = @Content(mediaType = MediaType.TEXT_PLAIN))
-    })
-    @Operation(
-            summary = "Returns the saliencies for a decision.",
-            description = "Returns the saliencies for a particular decision calculated using the lime algorithm.")
-    @Produces(MediaType.APPLICATION_JSON)
-    public Response getStructuredInputs(
-            @Parameter(
-                    name = "executionId",
-                    description = "The execution ID.",
-                    required = true,
-                    schema = @Schema(implementation = String.class)) @PathParam("executionId") String executionId) {
-        return retrieveExplainabilityResult(executionId)
-                .map(ExplainabilityApiV1::explainabilityResultModelToResponse)
-                .map(Response::ok)
-                .orElseGet(() -> Response.status(Response.Status.BAD_REQUEST.getStatusCode()))
-                .build();
-    }
-
-    private Optional<ExplainabilityResult> retrieveExplainabilityResult(String executionId) {
-        try {
-            return Optional.ofNullable(trustyService.getExplainabilityResultById(executionId));
-        } catch (IllegalArgumentException ex) {
-            return Optional.empty();
-        }
-    }
-
->>>>>>> 8e04ea41
     static SalienciesResponse explainabilityResultModelToResponse(ExplainabilityResult model) {
         if (model == null) {
             return null;
