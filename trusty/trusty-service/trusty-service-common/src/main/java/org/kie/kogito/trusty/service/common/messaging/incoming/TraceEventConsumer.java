/*
 * Copyright 2020 Red Hat, Inc. and/or its affiliates.
 *
 * Licensed under the Apache License, Version 2.0 (the "License");
 * you may not use this file except in compliance with the License.
 * You may obtain a copy of the License at
 *
 *       http://www.apache.org/licenses/LICENSE-2.0
 *
 * Unless required by applicable law or agreed to in writing, software
 * distributed under the License is distributed on an "AS IS" BASIS,
 * WITHOUT WARRANTIES OR CONDITIONS OF ANY KIND, either express or implied.
 * See the License for the specific language governing permissions and
 * limitations under the License.
 */

package org.kie.kogito.trusty.service.common.messaging.incoming;

import java.util.concurrent.CompletableFuture;
import java.util.concurrent.CompletionStage;

import javax.enterprise.context.ApplicationScoped;
import javax.inject.Inject;

import org.eclipse.microprofile.context.ManagedExecutor;
import org.eclipse.microprofile.reactive.messaging.Incoming;
import org.eclipse.microprofile.reactive.messaging.Message;
import org.kie.kogito.tracing.event.trace.TraceEvent;
import org.kie.kogito.tracing.event.trace.TraceEventType;
import org.kie.kogito.trusty.service.common.TrustyService;
import org.kie.kogito.trusty.service.common.messaging.BaseEventConsumer;
import org.kie.kogito.trusty.storage.api.StorageExceptionsProvider;
import org.slf4j.Logger;
import org.slf4j.LoggerFactory;

import com.fasterxml.jackson.core.JsonProcessingException;
import com.fasterxml.jackson.core.type.TypeReference;
import com.fasterxml.jackson.databind.ObjectMapper;
import com.fasterxml.jackson.databind.ObjectWriter;

import io.cloudevents.CloudEvent;

@ApplicationScoped
public class TraceEventConsumer extends BaseEventConsumer<TraceEvent> {

    private static final Logger LOG = LoggerFactory.getLogger(TraceEventConsumer.class);
    private static final ObjectMapper MAPPER = new ObjectMapper();
    private static final ObjectWriter WRITER = MAPPER.writerWithDefaultPrettyPrinter();

    private static final TypeReference<TraceEvent> CLOUD_EVENT_TYPE = new TypeReference<>() {
    };

    protected TraceEventConsumer() {
        //CDI proxy
    }

    @Inject
<<<<<<< HEAD
    public TraceEventConsumer(TrustyService service, ObjectMapper mapper,
            StorageExceptionsProvider storageExceptionsProvider) {
        super(service, mapper, storageExceptionsProvider);
=======
    public TraceEventConsumer(TrustyService service,
            ObjectMapper mapper,
            StorageExceptionsProvider storageExceptionsProvider,
            ManagedExecutor executor) {
        super(service,
                mapper,
                storageExceptionsProvider,
                executor);
>>>>>>> a5129f37
    }

    @Override
    @Incoming("kogito-tracing-decision")
    public CompletionStage<Void> handleMessage(Message<String> message) {
        return CompletableFuture.runAsync(() -> super.handleMessage(message), executor);
    }

    @Override
    protected void internalHandleCloudEvent(CloudEvent cloudEvent, TraceEvent payload) {
        TraceEventType traceEventType = payload.getHeader().getType();

        if (traceEventType == TraceEventType.DMN) {
            String sourceUrl = cloudEvent.getSource().toString();
            String serviceUrl = payload.getHeader().getResourceId().getServiceUrl();

            logEvent(payload);

            service.processDecision(cloudEvent.getId(),
                    TraceEventConverter.toDecision(payload, sourceUrl, serviceUrl));
        } else {
            LOG.error("Unsupported TraceEvent type {}", traceEventType);
        }
    }

    @Override
    protected TypeReference<TraceEvent> getEventType() {
        return CLOUD_EVENT_TYPE;
    }

    private void logEvent(TraceEvent event) {
        if (LOG.isTraceEnabled()) {
            try {
                LOG.trace(String.format("Incoming event:-\n%s", WRITER.writeValueAsString(event)));
            } catch (JsonProcessingException jpe) {
                //Swallow
            }
        }
    }
}<|MERGE_RESOLUTION|>--- conflicted
+++ resolved
@@ -55,11 +55,6 @@
     }
 
     @Inject
-<<<<<<< HEAD
-    public TraceEventConsumer(TrustyService service, ObjectMapper mapper,
-            StorageExceptionsProvider storageExceptionsProvider) {
-        super(service, mapper, storageExceptionsProvider);
-=======
     public TraceEventConsumer(TrustyService service,
             ObjectMapper mapper,
             StorageExceptionsProvider storageExceptionsProvider,
@@ -68,7 +63,6 @@
                 mapper,
                 storageExceptionsProvider,
                 executor);
->>>>>>> a5129f37
     }
 
     @Override
