/*
 * Copyright 2020 Red Hat, Inc. and/or its affiliates.
 *
 * Licensed under the Apache License, Version 2.0 (the "License");
 * you may not use this file except in compliance with the License.
 * You may obtain a copy of the License at
 *
 *       http://www.apache.org/licenses/LICENSE-2.0
 *
 * Unless required by applicable law or agreed to in writing, software
 * distributed under the License is distributed on an "AS IS" BASIS,
 * WITHOUT WARRANTIES OR CONDITIONS OF ANY KIND, either express or implied.
 * See the License for the specific language governing permissions and
 * limitations under the License.
 */

package org.kie.kogito.trusty.service.common.api;

import java.time.Instant;
import java.time.OffsetDateTime;
import java.time.ZoneId;
import java.util.Collection;
import java.util.Collections;
import java.util.Iterator;
import java.util.List;
import java.util.Map;
import java.util.function.BiConsumer;

import org.junit.jupiter.api.Test;
<<<<<<< HEAD
import org.kie.kogito.tracing.event.message.MessageLevel;
=======
import org.kie.kogito.tracing.decision.event.message.Message;
import org.kie.kogito.tracing.decision.event.message.MessageCategory;
import org.kie.kogito.tracing.decision.event.message.MessageExceptionField;
import org.kie.kogito.tracing.decision.event.message.MessageLevel;
>>>>>>> a5129f37
import org.kie.kogito.tracing.typedvalue.TypedValue;
import org.kie.kogito.tracing.typedvalue.UnitValue;
import org.kie.kogito.trusty.service.common.TrustyService;
import org.kie.kogito.trusty.service.common.responses.DecisionOutcomesResponse;
import org.kie.kogito.trusty.service.common.responses.DecisionStructuredInputsResponse;
import org.kie.kogito.trusty.service.common.responses.ExecutionHeaderResponse;
import org.kie.kogito.trusty.service.common.responses.ExecutionType;
import org.kie.kogito.trusty.storage.api.model.Decision;
import org.kie.kogito.trusty.storage.api.model.DecisionInput;
import org.kie.kogito.trusty.storage.api.model.DecisionOutcome;

import com.fasterxml.jackson.core.JsonProcessingException;
import com.fasterxml.jackson.databind.ObjectMapper;

import io.quarkus.test.junit.QuarkusTest;
import io.quarkus.test.junit.mockito.InjectMock;
import io.restassured.filter.log.ResponseLoggingFilter;
import io.restassured.http.ContentType;
import io.restassured.response.Response;

import static io.restassured.RestAssured.given;
import static org.junit.jupiter.api.Assertions.assertEquals;
import static org.junit.jupiter.api.Assertions.assertNotNull;
import static org.junit.jupiter.api.Assertions.assertNull;
import static org.junit.jupiter.api.Assertions.assertSame;
import static org.mockito.ArgumentMatchers.anyString;
import static org.mockito.ArgumentMatchers.eq;
import static org.mockito.Mockito.when;

@QuarkusTest
class DecisionsApiV1IT {

    private static final String TEST_EXECUTION_ID = "executionId";
    private static final String TEST_MODEL_NAME = "testModel";
    private static final String TEST_MODEL_NAMESPACE = "testNamespace";
    private static final String TEST_SOURCE_URL = "http://localhost:8080/" + TEST_MODEL_NAME;
    private static final String TEST_OUTCOME_ID = "FirstOutcome";
    private static final long TEST_EXECUTION_TIMESTAMP = 1591692950000L;
    private static final OffsetDateTime TEST_EXECUTION_DATE =
            OffsetDateTime.ofInstant(Instant.ofEpochMilli(TEST_EXECUTION_TIMESTAMP), ZoneId.of("UTC"));

    @InjectMock
    TrustyService trustyService;

    @Test
    void testGetExecutionById() throws Exception {
        assertGetExecutionByIdCorrectResponse(ListStatus.FULL, ListStatus.FULL);
        assertGetExecutionByIdCorrectResponse(ListStatus.FULL, ListStatus.EMPTY);
        assertGetExecutionByIdCorrectResponse(ListStatus.FULL, ListStatus.NULL);
        assertGetExecutionByIdCorrectResponse(ListStatus.EMPTY, ListStatus.FULL);
        assertGetExecutionByIdCorrectResponse(ListStatus.EMPTY, ListStatus.EMPTY);
        assertGetExecutionByIdCorrectResponse(ListStatus.EMPTY, ListStatus.NULL);
        assertGetExecutionByIdCorrectResponse(ListStatus.NULL, ListStatus.FULL);
        assertGetExecutionByIdCorrectResponse(ListStatus.NULL, ListStatus.EMPTY);
        assertGetExecutionByIdCorrectResponse(ListStatus.NULL, ListStatus.NULL);
        assertBadRequestWithoutDecision("");
    }

    @Test
    void testGetStructuredInputs() throws Exception {
        assertGetStructuredInputsCorrectFullResponse(ListStatus.FULL);
        assertGetStructuredInputsCorrectFullResponse(ListStatus.EMPTY);
        assertGetStructuredInputsCorrectFullResponse(ListStatus.NULL);
        assertGetStructuredInputsCorrectEmptyResponse(ListStatus.FULL);
        assertGetStructuredInputsCorrectEmptyResponse(ListStatus.EMPTY);
        assertGetStructuredInputsCorrectEmptyResponse(ListStatus.NULL);
        assertBadRequestWithDecision("/structuredInputs", ListStatus.NULL, ListStatus.FULL);
        assertBadRequestWithDecision("/structuredInputs", ListStatus.NULL, ListStatus.EMPTY);
        assertBadRequestWithDecision("/structuredInputs", ListStatus.NULL, ListStatus.NULL);
        assertBadRequestWithoutDecision("/structuredInputs");
    }

    @Test
    void testGetOutcomes() throws Exception {
        assertGetOutcomesCorrectFullResponse(ListStatus.FULL);
        assertGetOutcomesCorrectEmptyResponse(ListStatus.FULL);
        assertGetOutcomesCorrectNullResponse(ListStatus.FULL);
        assertGetOutcomesCorrectFullResponse(ListStatus.EMPTY);
        assertGetOutcomesCorrectEmptyResponse(ListStatus.EMPTY);
        assertGetOutcomesCorrectNullResponse(ListStatus.EMPTY);
        assertGetOutcomesCorrectFullResponse(ListStatus.NULL);
        assertGetOutcomesCorrectEmptyResponse(ListStatus.NULL);
        assertGetOutcomesCorrectNullResponse(ListStatus.NULL);
        assertBadRequestWithoutDecision("/structuredInputs");
    }

    @Test
    void testGetOutcomeById() throws Exception {
        assertGetOutcomeByIdCorrectResponse(ListStatus.FULL);
        assertBadRequestWithDecision("/outcomes/" + TEST_OUTCOME_ID, ListStatus.FULL, ListStatus.EMPTY);
        assertBadRequestWithDecision("/outcomes/" + TEST_OUTCOME_ID, ListStatus.FULL, ListStatus.NULL);
        assertGetOutcomeByIdCorrectResponse(ListStatus.EMPTY);
        assertBadRequestWithDecision("/outcomes/" + TEST_OUTCOME_ID, ListStatus.EMPTY, ListStatus.EMPTY);
        assertBadRequestWithDecision("/outcomes/" + TEST_OUTCOME_ID, ListStatus.EMPTY, ListStatus.NULL);
        assertGetOutcomeByIdCorrectResponse(ListStatus.NULL);
        assertBadRequestWithDecision("/outcomes/" + TEST_OUTCOME_ID, ListStatus.NULL, ListStatus.EMPTY);
        assertBadRequestWithDecision("/outcomes/" + TEST_OUTCOME_ID, ListStatus.NULL, ListStatus.NULL);
        assertBadRequestWithoutDecision("/structuredInputs");
    }

    private void assertBadRequestWithDecision(String path, ListStatus inputsStatus, ListStatus outcomesStatus) throws Exception {
        mockServiceWithDecision(inputsStatus, outcomesStatus);
        get(path).then().statusCode(400);
    }

    private void assertBadRequestWithoutDecision(String path) {
        mockServiceWithoutDecision();
        get(path).then().statusCode(400);
    }

    private void assertGetExecutionByIdCorrectResponse(ListStatus inputsStatus, ListStatus outcomesStatus) throws Exception {
        mockServiceWithDecision(inputsStatus, outcomesStatus);
        ExecutionHeaderResponse response = get().as(ExecutionHeaderResponse.class);
        assertExecutionHeaderResponse(buildExecutionHeaderResponse(), response);
    }

    private void assertGetOutcomeByIdCorrectResponse(ListStatus inputsStatus) throws Exception {
        mockServiceWithDecision(inputsStatus, ListStatus.FULL);
        DecisionOutcome response = get("/outcomes/" + TEST_OUTCOME_ID).as(DecisionOutcome.class);
        assertDecisionOutcomeResponse(buildDecisionOutcomeResponse(), response);
    }

    private void assertGetOutcomesCorrectEmptyResponse(ListStatus inputsStatus) throws Exception {
        mockServiceWithDecision(inputsStatus, ListStatus.EMPTY);
        DecisionOutcomesResponse response = get("/outcomes").as(DecisionOutcomesResponse.class);
        assertDecisionOutcomesResponse(buildDecisionOutcomesResponse(ListStatus.EMPTY), response);
    }

    private void assertGetOutcomesCorrectFullResponse(ListStatus inputsStatus) throws Exception {
        mockServiceWithDecision(inputsStatus, ListStatus.FULL);
        DecisionOutcomesResponse response = get("/outcomes").as(DecisionOutcomesResponse.class);
        assertDecisionOutcomesResponse(buildDecisionOutcomesResponse(ListStatus.FULL), response);
    }

    private void assertGetOutcomesCorrectNullResponse(ListStatus inputsStatus) throws Exception {
        mockServiceWithDecision(inputsStatus, ListStatus.NULL);
        DecisionOutcomesResponse response = get("/outcomes").as(DecisionOutcomesResponse.class);
        assertDecisionOutcomesResponse(buildDecisionOutcomesResponse(ListStatus.NULL), response);
    }

    private void assertGetStructuredInputsCorrectEmptyResponse(ListStatus outcomesStatus) throws Exception {
        mockServiceWithDecision(ListStatus.EMPTY, outcomesStatus);
        DecisionStructuredInputsResponse response = get("/structuredInputs").as(DecisionStructuredInputsResponse.class);
        assertDecisionStructuredInputResponse(buildDecisionStructuredInputsResponse(ListStatus.EMPTY), response);
    }

    private void assertGetStructuredInputsCorrectFullResponse(ListStatus outcomesStatus) throws Exception {
        mockServiceWithDecision(ListStatus.FULL, outcomesStatus);
        DecisionStructuredInputsResponse response = get("/structuredInputs").as(DecisionStructuredInputsResponse.class);
        assertDecisionStructuredInputResponse(buildDecisionStructuredInputsResponse(ListStatus.FULL), response);
    }

    private <T> void assertCollection(Collection<T> expected, Collection<T> actual, BiConsumer<T, T> itemAssertor) {
        if (expected == null) {
            assertNull(actual);
            return;
        }
        assertSame(expected.size(), actual.size());
        Iterator<T> itExpected = expected.iterator();
        Iterator<T> itActual = actual.iterator();
        while (itExpected.hasNext() && itActual.hasNext()) {
            itemAssertor.accept(itExpected.next(), itActual.next());
        }
    }

    private void assertDecisionOutcomeResponse(DecisionOutcome expected, DecisionOutcome actual) {
        assertNotNull(actual);
        assertEquals(expected.getOutcomeId(), actual.getOutcomeId());
        assertEquals(expected.getOutcomeName(), actual.getOutcomeName());
        assertEquals(expected.getEvaluationStatus(), actual.getEvaluationStatus());
        assertTypedValueResponse(expected, actual);
        assertCollection(expected.getOutcomeInputs().entrySet(), actual.getOutcomeInputs().entrySet(), this::assertTypedValueResponse);
        assertCollection(expected.getMessages(), actual.getMessages(), this::assertMessageResponse);
    }

    private void assertDecisionOutcomesResponse(DecisionOutcomesResponse expected, DecisionOutcomesResponse actual) {
        assertNotNull(actual);
        assertExecutionHeaderResponse(expected.getHeader(), actual.getHeader());
        assertCollection(expected.getOutcomes(), actual.getOutcomes(), this::assertDecisionOutcomeResponse);
    }

    private void assertDecisionStructuredInputResponse(DecisionStructuredInputsResponse expected,
            DecisionStructuredInputsResponse actual) {
        assertNotNull(actual);
        assertCollection(expected.getInputs(), actual.getInputs(), this::assertTypedValueResponse);
    }

    private void assertExecutionHeaderResponse(ExecutionHeaderResponse expected, ExecutionHeaderResponse actual) {
        assertNotNull(actual);
        assertSame(expected.getExecutionType(), actual.getExecutionType());
        assertEquals(expected.getExecutionId(), actual.getExecutionId());
        assertEquals(expected.getExecutionDate(), actual.getExecutionDate());
        assertEquals(expected.getExecutorName(), actual.getExecutorName());
        assertEquals(expected.hasSucceeded(), actual.hasSucceeded());
        assertEquals(expected.getExecutedModelName(), actual.getExecutedModelName());
        assertEquals(expected.getExecutedModelNamespace(), actual.getExecutedModelNamespace());
    }

    private void assertMessageResponse(Message expected, Message actual) {
        assertNotNull(actual);
        assertEquals(expected.getLevel(), actual.getLevel());
        assertEquals(expected.getCategory(), actual.getCategory());
        assertEquals(expected.getType(), actual.getType());
        assertEquals(expected.getSourceId(), actual.getSourceId());
        assertEquals(expected.getText(), actual.getText());
        assertMessageExceptionField(expected.getException(), actual.getException());
    }

    private void assertMessageExceptionField(MessageExceptionField expected, MessageExceptionField actual) {
        assertNotNull(actual);
        assertEquals(expected.getMessage(), actual.getMessage());
        assertEquals(expected.getClassName(), actual.getClassName());
        if (expected.getCause() == null) {
            assertNull(actual.getCause());
        } else {
            assertMessageExceptionField(expected.getCause(), actual.getCause());
        }
    }

    private void assertTypedValueResponse(DecisionInput expected, DecisionInput actual) {
        assertNotNull(actual);
        assertEquals(expected.getName(), actual.getName());
        assertEquals(TypedValue.Kind.UNIT, actual.getValue().getKind());
        assertEquals(expected.getValue().getKind(), actual.getValue().getKind());
        assertEquals(expected.getValue().getType(), actual.getValue().getType());
        assertEquals(expected.getValue().toUnit().getValue(), actual.getValue().toUnit().getValue());
    }

    private void assertTypedValueResponse(DecisionOutcome expected, DecisionOutcome actual) {
        assertNotNull(actual);
        assertEquals(expected.getOutcomeName(), actual.getOutcomeName());
        assertEquals(TypedValue.Kind.UNIT, actual.getOutcomeResult().getKind());
        assertEquals(expected.getOutcomeResult().getKind(), actual.getOutcomeResult().getKind());
        assertEquals(expected.getOutcomeResult().getType(), actual.getOutcomeResult().getType());
        assertEquals(expected.getOutcomeResult().toUnit().getValue(), actual.getOutcomeResult().toUnit().getValue());
    }

    private void assertTypedValueResponse(Map.Entry<String, TypedValue> expected, Map.Entry<String, TypedValue> actual) {
        assertNotNull(actual);
        assertEquals(expected.getKey(), actual.getKey());
        assertEquals(TypedValue.Kind.UNIT, actual.getValue().getKind());
        assertEquals(expected.getValue().getKind(), actual.getValue().getKind());
        assertEquals(expected.getValue().getType(), actual.getValue().getType());
        assertEquals(expected.getValue().toUnit().getValue(), actual.getValue().toUnit().getValue());
    }

    private Decision buildValidDecision(ListStatus inputsStatus, ListStatus outcomesStatus) throws Exception {
        ObjectMapper mapper = new ObjectMapper();

        Decision decision = new Decision();
        decision.setExecutionId(TEST_EXECUTION_ID);
        decision.setSourceUrl(TEST_SOURCE_URL);
        decision.setExecutionTimestamp(TEST_EXECUTION_TIMESTAMP);
        decision.setSuccess(true);
        decision.setExecutedModelName(TEST_MODEL_NAME);
        decision.setExecutedModelNamespace(TEST_MODEL_NAMESPACE);

        switch (inputsStatus) {
            case EMPTY:
                decision.setInputs(List.of());
                break;

            case FULL:
                decision.setInputs(List.of(
<<<<<<< HEAD
                        new DecisionInput("1", "first", TypedVariableWithValue.buildUnit("first", "FirstInput",
                                mapper.readTree("\"Hello\""))),
                        new DecisionInput("2", "second", TypedVariableWithValue.buildUnit("second", "SecondInput",
                                mapper.readTree("12345")))));
=======
                        new DecisionInput("1", "first", new UnitValue("string", "string", mapper.readTree("\"Hello\""))),
                        new DecisionInput("2", "second", new UnitValue("number", "number", mapper.readTree("12345")))));
>>>>>>> a5129f37
        }

        switch (outcomesStatus) {
            case EMPTY:
                decision.setOutcomes(List.of());
                break;

            case FULL:
                decision.setOutcomes(List.of(
                        new DecisionOutcome(
                                TEST_OUTCOME_ID, "ONE", "SUCCEEDED",
<<<<<<< HEAD
                                TypedVariableWithValue.buildUnit("result", "ResType", mapper.readTree("\"The First " +
                                        "Outcome\"")),
                                List.of(),
=======
                                new UnitValue("string", "string", mapper.readTree("\"The First Outcome\"")),
                                Collections.emptyMap(),
>>>>>>> a5129f37
                                List.of(new Message(
                                        MessageLevel.WARNING, MessageCategory.INTERNAL, "TEST", "testSrc", "Test message", null,
                                        new MessageExceptionField("TestException", "Test exception message",
                                                new MessageExceptionField("TestExceptionCause",
                                                        "Test exception cause " +
                                                                "message",
                                                        null)))))));
        }

        return decision;
    }

    private DecisionOutcome buildDecisionOutcomeResponse() throws JsonProcessingException {
        ObjectMapper mapper = new ObjectMapper();
        return new DecisionOutcome(
                TEST_OUTCOME_ID, "ONE", "SUCCEEDED",
<<<<<<< HEAD
                new TypedVariableWithValue(TypedValue.Kind.UNIT, "result", "ResType", mapper.readTree("\"The First " +
                        "Outcome\""), null),
                Collections.emptyList(),
                List.of(new Message(MessageLevel.WARNING, "INTERNAL", "TEST", "testSrc", "Test message",
=======
                new UnitValue("string", "string", mapper.readTree("\"The First Outcome\"")),
                Collections.emptyMap(),
                List.of(new Message(MessageLevel.WARNING, MessageCategory.INTERNAL, "TEST", "testSrc", "Test message", null,
>>>>>>> a5129f37
                        new MessageExceptionField("TestException", "Test exception message",
                                new MessageExceptionField("TestExceptionCause", "Test " +
                                        "exception cause message", null)))));
    }

    private DecisionOutcomesResponse buildDecisionOutcomesResponse(ListStatus outcomesStatus) throws JsonProcessingException {
        switch (outcomesStatus) {
            case NULL:
                return new DecisionOutcomesResponse(buildExecutionHeaderResponse(), null);
            case EMPTY:
                return new DecisionOutcomesResponse(buildExecutionHeaderResponse(), Collections.emptyList());
            case FULL:
                return new DecisionOutcomesResponse(buildExecutionHeaderResponse(),
                        List.of(buildDecisionOutcomeResponse()));
        }
        throw new IllegalStateException();
    }

    private DecisionStructuredInputsResponse buildDecisionStructuredInputsResponse(ListStatus inputsStatus) throws JsonProcessingException {
        switch (inputsStatus) {
            case NULL:
                return new DecisionStructuredInputsResponse(null);
            case EMPTY:
                return new DecisionStructuredInputsResponse(Collections.emptyList());
            case FULL:
                ObjectMapper mapper = new ObjectMapper();
                return new DecisionStructuredInputsResponse(List.of(
<<<<<<< HEAD
                        new TypedVariableWithValue(TypedValue.Kind.UNIT, "first", "FirstInput", mapper.readTree(
                                "\"Hello\""), null),
                        new TypedVariableWithValue(TypedValue.Kind.UNIT, "second", "SecondInput", mapper.readTree(
                                "12345"), null)));
=======
                        new DecisionInput("first", "first",
                                new UnitValue("string", "string", mapper.readTree("\"Hello\""))),
                        new DecisionInput("second", "second",
                                new UnitValue("number", "number", mapper.readTree("12345")))));
>>>>>>> a5129f37
        }
        throw new IllegalStateException();
    }

    private ExecutionHeaderResponse buildExecutionHeaderResponse() {
        return new ExecutionHeaderResponse(
                TEST_EXECUTION_ID,
                TEST_EXECUTION_DATE,
                true,
                null,
                TEST_MODEL_NAME,
                TEST_MODEL_NAMESPACE,
                ExecutionType.DECISION);
    }

    private Response get() {
        return get("");
    }

    private Response get(String endpoint) {
        return given()
                .filter(new ResponseLoggingFilter())
                .contentType(ContentType.JSON)
                .when()
                .get("/executions/decisions/" + TEST_EXECUTION_ID + endpoint);
    }

    private void mockServiceWithDecision(ListStatus inputsStatus, ListStatus outcomesStatus) throws Exception {
        when(trustyService.getDecisionById(eq(TEST_EXECUTION_ID))).thenReturn(buildValidDecision(inputsStatus,
                outcomesStatus));
    }

    private void mockServiceWithoutDecision() {
        when(trustyService.getDecisionById(anyString())).thenThrow(new IllegalArgumentException("Execution does not " +
                "exist."));
    }

    private enum ListStatus {
        FULL,
        EMPTY,
        NULL
    }
}<|MERGE_RESOLUTION|>--- conflicted
+++ resolved
@@ -27,14 +27,10 @@
 import java.util.function.BiConsumer;
 
 import org.junit.jupiter.api.Test;
-<<<<<<< HEAD
-import org.kie.kogito.tracing.event.message.MessageLevel;
-=======
 import org.kie.kogito.tracing.decision.event.message.Message;
 import org.kie.kogito.tracing.decision.event.message.MessageCategory;
 import org.kie.kogito.tracing.decision.event.message.MessageExceptionField;
-import org.kie.kogito.tracing.decision.event.message.MessageLevel;
->>>>>>> a5129f37
+import org.kie.kogito.tracing.event.message.MessageLevel;
 import org.kie.kogito.tracing.typedvalue.TypedValue;
 import org.kie.kogito.tracing.typedvalue.UnitValue;
 import org.kie.kogito.trusty.service.common.TrustyService;
@@ -299,15 +295,10 @@
 
             case FULL:
                 decision.setInputs(List.of(
-<<<<<<< HEAD
-                        new DecisionInput("1", "first", TypedVariableWithValue.buildUnit("first", "FirstInput",
+                        new DecisionInput("1", "first", new UnitValue("string", "string",
                                 mapper.readTree("\"Hello\""))),
-                        new DecisionInput("2", "second", TypedVariableWithValue.buildUnit("second", "SecondInput",
+                        new DecisionInput("2", "second", new UnitValue("number", "number",
                                 mapper.readTree("12345")))));
-=======
-                        new DecisionInput("1", "first", new UnitValue("string", "string", mapper.readTree("\"Hello\""))),
-                        new DecisionInput("2", "second", new UnitValue("number", "number", mapper.readTree("12345")))));
->>>>>>> a5129f37
         }
 
         switch (outcomesStatus) {
@@ -319,14 +310,9 @@
                 decision.setOutcomes(List.of(
                         new DecisionOutcome(
                                 TEST_OUTCOME_ID, "ONE", "SUCCEEDED",
-<<<<<<< HEAD
-                                TypedVariableWithValue.buildUnit("result", "ResType", mapper.readTree("\"The First " +
+                                new UnitValue("string", "string", mapper.readTree("\"The First " +
                                         "Outcome\"")),
-                                List.of(),
-=======
-                                new UnitValue("string", "string", mapper.readTree("\"The First Outcome\"")),
                                 Collections.emptyMap(),
->>>>>>> a5129f37
                                 List.of(new Message(
                                         MessageLevel.WARNING, MessageCategory.INTERNAL, "TEST", "testSrc", "Test message", null,
                                         new MessageExceptionField("TestException", "Test exception message",
@@ -343,16 +329,10 @@
         ObjectMapper mapper = new ObjectMapper();
         return new DecisionOutcome(
                 TEST_OUTCOME_ID, "ONE", "SUCCEEDED",
-<<<<<<< HEAD
-                new TypedVariableWithValue(TypedValue.Kind.UNIT, "result", "ResType", mapper.readTree("\"The First " +
-                        "Outcome\""), null),
-                Collections.emptyList(),
-                List.of(new Message(MessageLevel.WARNING, "INTERNAL", "TEST", "testSrc", "Test message",
-=======
-                new UnitValue("string", "string", mapper.readTree("\"The First Outcome\"")),
+                new UnitValue("string", "string", mapper.readTree("\"The First " +
+                        "Outcome\"")),
                 Collections.emptyMap(),
                 List.of(new Message(MessageLevel.WARNING, MessageCategory.INTERNAL, "TEST", "testSrc", "Test message", null,
->>>>>>> a5129f37
                         new MessageExceptionField("TestException", "Test exception message",
                                 new MessageExceptionField("TestExceptionCause", "Test " +
                                         "exception cause message", null)))));
@@ -380,17 +360,12 @@
             case FULL:
                 ObjectMapper mapper = new ObjectMapper();
                 return new DecisionStructuredInputsResponse(List.of(
-<<<<<<< HEAD
-                        new TypedVariableWithValue(TypedValue.Kind.UNIT, "first", "FirstInput", mapper.readTree(
-                                "\"Hello\""), null),
-                        new TypedVariableWithValue(TypedValue.Kind.UNIT, "second", "SecondInput", mapper.readTree(
-                                "12345"), null)));
-=======
                         new DecisionInput("first", "first",
-                                new UnitValue("string", "string", mapper.readTree("\"Hello\""))),
+                                new UnitValue("string", "string", mapper.readTree(
+                                "\"Hello\""))),
                         new DecisionInput("second", "second",
-                                new UnitValue("number", "number", mapper.readTree("12345")))));
->>>>>>> a5129f37
+                                new UnitValue("number", "number", mapper.readTree(
+                                "12345")))));
         }
         throw new IllegalStateException();
     }
