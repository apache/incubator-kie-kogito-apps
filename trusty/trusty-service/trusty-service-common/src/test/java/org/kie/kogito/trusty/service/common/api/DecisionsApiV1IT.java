--- conflicted
+++ resolved
@@ -310,14 +310,9 @@
                 decision.setOutcomes(List.of(
                         new DecisionOutcome(
                                 TEST_OUTCOME_ID, "ONE", "SUCCEEDED",
-<<<<<<< HEAD
                                 new UnitValue("string", "string", mapper.readTree("\"The First " +
                                         "Outcome\"")),
-                                Collections.emptyMap(),
-=======
-                                new UnitValue("string", "string", mapper.readTree("\"The First Outcome\"")),
                                 Collections.emptyList(),
->>>>>>> a09554b9
                                 List.of(new Message(
                                         MessageLevel.WARNING, MessageCategory.INTERNAL, "TEST", "testSrc", "Test message", null,
                                         new MessageExceptionField("TestException", "Test exception message",
@@ -334,14 +329,9 @@
         ObjectMapper mapper = new ObjectMapper();
         return new DecisionOutcome(
                 TEST_OUTCOME_ID, "ONE", "SUCCEEDED",
-<<<<<<< HEAD
                 new UnitValue("string", "string", mapper.readTree("\"The First " +
                         "Outcome\"")),
-                Collections.emptyMap(),
-=======
-                new UnitValue("string", "string", mapper.readTree("\"The First Outcome\"")),
                 Collections.emptyList(),
->>>>>>> a09554b9
                 List.of(new Message(MessageLevel.WARNING, MessageCategory.INTERNAL, "TEST", "testSrc", "Test message", null,
                         new MessageExceptionField("TestException", "Test exception message",
                                 new MessageExceptionField("TestExceptionCause", "Test " +
