--- conflicted
+++ resolved
@@ -68,7 +68,12 @@
      */
     void updateDecision(String executionId, Decision decision);
 
-<<<<<<< HEAD
+    /**
+     * Process a decision. Stores the decision and then send an explainability request if it is enabled.
+     *
+     * @param executionId The execution ID
+     * @param decision    The decision object.
+     */
     void processDecision(String executionId, Decision decision);
 
     /**
@@ -77,9 +82,10 @@
      * @param executionId The execution ID.
      */
     void storeExplainability(String executionId, ExplainabilityResult result);
-=======
+
     /**
      * Stores a Model definition.
+     *
      * @param groupId    The Maven Group Id coordinate of the model.
      * @param artifactId The Maven Artifact Id coordinate of the model.
      * @param version    The Maven version coordinate of the model.
@@ -92,10 +98,10 @@
 
     /**
      * Gets a model by model ID.
+     *
      * @param modelId The model ID.
      * @return The model definition.
      * @throws IllegalArgumentException Throws IllegalArgumentException in case the modelId is not present in the system.
      */
     String getModelById(String modelId);
->>>>>>> 979bcd06
 }