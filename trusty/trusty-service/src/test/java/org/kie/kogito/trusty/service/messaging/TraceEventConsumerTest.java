/*
 *  Copyright 2020 Red Hat, Inc. and/or its affiliates.
 *
 *  Licensed under the Apache License, Version 2.0 (the "License");
 *  you may not use this file except in compliance with the License.
 *  You may obtain a copy of the License at
 *
 *        http://www.apache.org/licenses/LICENSE-2.0
 *
 *  Unless required by applicable law or agreed to in writing, software
 *  distributed under the License is distributed on an "AS IS" BASIS,
 *  WITHOUT WARRANTIES OR CONDITIONS OF ANY KIND, either express or implied.
 *  See the License for the specific language governing permissions and
 *  limitations under the License.
 */

package org.kie.kogito.trusty.service.messaging;

import org.eclipse.microprofile.reactive.messaging.Message;
import org.junit.jupiter.api.Assertions;
import org.junit.jupiter.api.BeforeEach;
import org.junit.jupiter.api.Test;
import org.kie.kogito.trusty.service.TrustyService;
<<<<<<< HEAD
import org.kie.kogito.trusty.service.messaging.incoming.TraceEventConsumer;
=======
import org.kie.kogito.trusty.storage.api.model.Decision;
>>>>>>> e54d9ec8

import static org.kie.kogito.trusty.service.TrustyServiceTestUtils.CORRECT_CLOUDEVENT_ID;
import static org.kie.kogito.trusty.service.TrustyServiceTestUtils.buildCloudEventJsonString;
import static org.kie.kogito.trusty.service.TrustyServiceTestUtils.buildCloudEventWithoutDataJsonString;
import static org.kie.kogito.trusty.service.TrustyServiceTestUtils.buildCorrectTraceEvent;
import static org.kie.kogito.trusty.service.TrustyServiceTestUtils.buildTraceEventWithNullType;
import static org.mockito.ArgumentMatchers.any;
import static org.mockito.Mockito.doThrow;
import static org.mockito.Mockito.mock;
import static org.mockito.Mockito.times;
import static org.mockito.Mockito.verify;
import static org.mockito.Mockito.when;

class TraceEventConsumerTest {

    private TrustyService trustyService;
    private TraceEventConsumer consumer;

    @BeforeEach
    void setup(){
        trustyService = mock(TrustyService.class);
        consumer = new TraceEventConsumer(trustyService);
    }

    @Test
    void testCorrectCloudEvent() {
        Message<String> message = mockMessage(buildCloudEventJsonString(buildCorrectTraceEvent(CORRECT_CLOUDEVENT_ID)));
        testNumberOfInvocations( message, 1);
    }

    @Test
    void testCloudEventWithoutData() {
        Message<String> message = mockMessage(buildCloudEventWithoutDataJsonString());
        testNumberOfInvocations(message, 0);
    }

    @Test
    void testGibberishPayload() {
        Message<String> message = mockMessage("DefinitelyNotASerializedCloudEvent123456");
        testNumberOfInvocations(message,0);
    }

    @Test
    void testExceptionsAreCatched(){
        Message<String> message = mockMessage(buildCloudEventJsonString(buildCorrectTraceEvent(CORRECT_CLOUDEVENT_ID)));

        doThrow(new RuntimeException("Something really bad")).when(trustyService).storeDecision(any(String.class), any(Decision.class));
        Assertions.assertDoesNotThrow(() -> consumer.handleMessage(message));
    }

    @Test
    void testUnsupportedExecutionTypesAreNotHandled(){
        Message<String> message = mockMessage(buildCloudEventJsonString(buildTraceEventWithNullType("test")));
        testNumberOfInvocations(message, 0);
    }

    private Message<String> mockMessage(String payload){
        Message<String> message = mock(Message.class);
        when(message.getPayload()).thenReturn(payload);
        return message;
    }

    private void testNumberOfInvocations(Message<String> message, int wantedNumberOfServiceInvocations) {
        consumer.handleMessage(message);
        verify(trustyService, times(wantedNumberOfServiceInvocations)).storeDecision(any(), any());
        verify(message, times(1)).ack();
    }
}<|MERGE_RESOLUTION|>--- conflicted
+++ resolved
@@ -21,11 +21,8 @@
 import org.junit.jupiter.api.BeforeEach;
 import org.junit.jupiter.api.Test;
 import org.kie.kogito.trusty.service.TrustyService;
-<<<<<<< HEAD
 import org.kie.kogito.trusty.service.messaging.incoming.TraceEventConsumer;
-=======
 import org.kie.kogito.trusty.storage.api.model.Decision;
->>>>>>> e54d9ec8
 
 import static org.kie.kogito.trusty.service.TrustyServiceTestUtils.CORRECT_CLOUDEVENT_ID;
 import static org.kie.kogito.trusty.service.TrustyServiceTestUtils.buildCloudEventJsonString;
@@ -45,7 +42,7 @@
     private TraceEventConsumer consumer;
 
     @BeforeEach
-    void setup(){
+    void setup() {
         trustyService = mock(TrustyService.class);
         consumer = new TraceEventConsumer(trustyService);
     }
@@ -53,7 +50,7 @@
     @Test
     void testCorrectCloudEvent() {
         Message<String> message = mockMessage(buildCloudEventJsonString(buildCorrectTraceEvent(CORRECT_CLOUDEVENT_ID)));
-        testNumberOfInvocations( message, 1);
+        testNumberOfInvocations(message, 1);
     }
 
     @Test
@@ -65,11 +62,11 @@
     @Test
     void testGibberishPayload() {
         Message<String> message = mockMessage("DefinitelyNotASerializedCloudEvent123456");
-        testNumberOfInvocations(message,0);
+        testNumberOfInvocations(message, 0);
     }
 
     @Test
-    void testExceptionsAreCatched(){
+    void testExceptionsAreCatched() {
         Message<String> message = mockMessage(buildCloudEventJsonString(buildCorrectTraceEvent(CORRECT_CLOUDEVENT_ID)));
 
         doThrow(new RuntimeException("Something really bad")).when(trustyService).storeDecision(any(String.class), any(Decision.class));
@@ -77,12 +74,12 @@
     }
 
     @Test
-    void testUnsupportedExecutionTypesAreNotHandled(){
+    void testUnsupportedExecutionTypesAreNotHandled() {
         Message<String> message = mockMessage(buildCloudEventJsonString(buildTraceEventWithNullType("test")));
         testNumberOfInvocations(message, 0);
     }
 
-    private Message<String> mockMessage(String payload){
+    private Message<String> mockMessage(String payload) {
         Message<String> message = mock(Message.class);
         when(message.getPayload()).thenReturn(payload);
         return message;
