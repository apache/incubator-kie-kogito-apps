/*
 * Copyright 2021 Red Hat, Inc. and/or its affiliates.
 *
 * Licensed under the Apache License, Version 2.0 (the "License");
 * you may not use this file except in compliance with the License.
 * You may obtain a copy of the License at
 *
 *       http://www.apache.org/licenses/LICENSE-2.0
 *
 * Unless required by applicable law or agreed to in writing, software
 * distributed under the License is distributed on an "AS IS" BASIS,
 * WITHOUT WARRANTIES OR CONDITIONS OF ANY KIND, either express or implied.
 * See the License for the specific language governing permissions and
 * limitations under the License.
 */

package org.kie.kogito.jitexecutor.dmn.api;

import java.io.IOException;
import java.util.HashMap;
import java.util.Map;

import io.quarkus.test.junit.QuarkusTest;
import io.restassured.http.ContentType;
import org.drools.core.util.IoUtils;
import org.junit.jupiter.api.BeforeAll;
import org.junit.jupiter.api.Test;
import org.kie.kogito.jitexecutor.dmn.requests.JITDMNPayload;

import static io.restassured.RestAssured.given;
import static org.hamcrest.CoreMatchers.containsString;

@QuarkusTest
public class JITDMNResourceTest {

    private static String model;
    private static String modelWithExtensionElements;

    @BeforeAll
    public static void setup() throws IOException {
        model = new String(IoUtils.readBytesFromInputStream(JITDMNResourceTest.class.getResourceAsStream("/test.dmn")));
        modelWithExtensionElements = new String(IoUtils.readBytesFromInputStream(JITDMNResourceTest.class.getResourceAsStream("/testWithExtensionElements.dmn")));
    }

    @Test
    public void testjitEndpoint() {
        JITDMNPayload jitdmnpayload = new JITDMNPayload(model, buildContext());
        given()
                .contentType(ContentType.JSON)
                .body(jitdmnpayload)
                .when().post("/jitdmn")
                .then()
                .statusCode(200)
                .body(containsString("Loan Approval"), containsString("Approved"));
    }

    @Test
    public void testjitdmnResultEndpoint() {
        JITDMNPayload jitdmnpayload = new JITDMNPayload(model, buildContext());
        given()
                .contentType(ContentType.JSON)
                .body(jitdmnpayload)
                .when().post("/jitdmn/dmnresult")
                .then()
                .statusCode(200)
                .body(containsString("Loan Approval"), containsString("Approved"), containsString("xls2dmn"));
    }

    @Test
<<<<<<< HEAD
    public void testjitExplainabilityEndpoint() {
        JITDMNPayload jitdmnpayload = new JITDMNPayload(model, buildContext());
        given()
                .contentType(ContentType.JSON)
                .body(jitdmnpayload)
                .when().post("/jitdmn/evaluateAndExplain")
                .then()
                .statusCode(200)
                .body(containsString("dmnResult"), containsString("saliencies"), containsString("xls2dmn"));
=======
    public void testjitdmnWithExtensionElements() {
        Map<String, Object> context = new HashMap<>();
        context.put("m", 1);
        context.put("n", 2);

        JITDMNPayload jitdmnpayload = new JITDMNPayload(modelWithExtensionElements, context);
        given()
                .contentType(ContentType.JSON)
                .body(jitdmnpayload)
                .when().post("/jitdmn/dmnresult")
                .then()
                .statusCode(200)
                .body(containsString("m"), containsString("n"), containsString("sum"));
>>>>>>> 52f55689
    }

    private Map<String, Object> buildContext() {
        Map<String, Object> context = new HashMap<>();
        context.put("FICO Score", 800);
        context.put("DTI Ratio", .1);
        context.put("PITI Ratio", .1);
        return context;
    }
}<|MERGE_RESOLUTION|>--- conflicted
+++ resolved
@@ -67,7 +67,6 @@
     }
 
     @Test
-<<<<<<< HEAD
     public void testjitExplainabilityEndpoint() {
         JITDMNPayload jitdmnpayload = new JITDMNPayload(model, buildContext());
         given()
@@ -77,7 +76,9 @@
                 .then()
                 .statusCode(200)
                 .body(containsString("dmnResult"), containsString("saliencies"), containsString("xls2dmn"));
-=======
+    }
+
+    @Test
     public void testjitdmnWithExtensionElements() {
         Map<String, Object> context = new HashMap<>();
         context.put("m", 1);
@@ -91,7 +92,6 @@
                 .then()
                 .statusCode(200)
                 .body(containsString("m"), containsString("n"), containsString("sum"));
->>>>>>> 52f55689
     }
 
     private Map<String, Object> buildContext() {
