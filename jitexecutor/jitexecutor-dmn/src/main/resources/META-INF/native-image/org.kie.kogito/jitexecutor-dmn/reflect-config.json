--- conflicted
+++ resolved
@@ -1249,21 +1249,24 @@
       "allPublicFields" : true
     },
     {
-<<<<<<< HEAD
       "name":"org.kie.kogito.jitexecutor.dmn.responses.DMNResultWithExplanation",
-=======
+      "allDeclaredConstructors" : true,
+      "allPublicConstructors" : true,
+      "allDeclaredMethods" : true,
+      "allPublicMethods" : true,
+      "allDeclaredFields" : true,
+      "allPublicFields" : true
+    },
+    {
       "name":"org.kie.dmn.model.v1_2.TDefinitions",
->>>>>>> 52f55689
-      "allDeclaredConstructors" : true,
-      "allPublicConstructors" : true,
-      "allDeclaredMethods" : true,
-      "allPublicMethods" : true,
-      "allDeclaredFields" : true,
-      "allPublicFields" : true
-    },
-    {
-<<<<<<< HEAD
-=======
+      "allDeclaredConstructors" : true,
+      "allPublicConstructors" : true,
+      "allDeclaredMethods" : true,
+      "allPublicMethods" : true,
+      "allDeclaredFields" : true,
+      "allPublicFields" : true
+    },
+    {
       "name":"org.kie.dmn.model.v1_2.TDMNElement",
       "allDeclaredConstructors" : true,
       "allPublicConstructors" : true,
@@ -1373,7 +1376,6 @@
       "allPublicClasses" : true
     },
    {
->>>>>>> 52f55689
       "name":"sun.misc.Unsafe",
       "fields":[{"name":"theUnsafe"}],
       "methods":[{"name":"allocateInstance","parameterTypes":["java.lang.Class"] }]
