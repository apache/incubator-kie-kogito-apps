/*
 * Copyright 2021 Red Hat, Inc. and/or its affiliates.
 *
 * Licensed under the Apache License, Version 2.0 (the "License");
 * you may not use this file except in compliance with the License.
 * You may obtain a copy of the License at
 *
 *       http://www.apache.org/licenses/LICENSE-2.0
 *
 * Unless required by applicable law or agreed to in writing, software
 * distributed under the License is distributed on an "AS IS" BASIS,
 * WITHOUT WARRANTIES OR CONDITIONS OF ANY KIND, either express or implied.
 * See the License for the specific language governing permissions and
 * limitations under the License.
 */

package org.kie.kogito.jitexecutor.dmn;

import java.io.StringReader;
import java.util.ArrayList;
import java.util.Collections;
import java.util.List;
import java.util.Map;
import java.util.Objects;
import java.util.Random;
import java.util.concurrent.ExecutionException;
import java.util.concurrent.TimeoutException;
import java.util.stream.Collectors;

import javax.enterprise.context.ApplicationScoped;

import org.kie.api.io.Resource;
import org.kie.dmn.api.core.DMNModel;
import org.kie.dmn.api.core.DMNRuntime;
import org.kie.dmn.api.core.ast.DecisionNode;
import org.kie.dmn.core.internal.utils.DMNRuntimeBuilder;
import org.kie.internal.io.ResourceFactory;
<<<<<<< HEAD
import org.kie.kogito.dmn.rest.DMNResult;
import org.kie.kogito.explainability.Config;
import org.kie.kogito.explainability.local.lime.LimeConfig;
import org.kie.kogito.explainability.local.lime.LimeExplainer;
import org.kie.kogito.explainability.model.FeatureFactory;
import org.kie.kogito.explainability.model.FeatureImportance;
import org.kie.kogito.explainability.model.PerturbationContext;
import org.kie.kogito.explainability.model.Prediction;
import org.kie.kogito.explainability.model.PredictionInput;
import org.kie.kogito.explainability.model.Saliency;
import org.kie.kogito.jitexecutor.dmn.responses.DMNResultWithExplanation;
import org.kie.kogito.jitexecutor.dmn.responses.ExplainabilityStatus;
import org.kie.kogito.trusty.service.responses.FeatureImportanceResponse;
import org.kie.kogito.trusty.service.responses.SalienciesResponse;
import org.kie.kogito.trusty.service.responses.SaliencyResponse;
=======
import org.kie.kogito.dmn.rest.KogitoDMNResult;
>>>>>>> 51e011b7

@ApplicationScoped
public class JITDMNServiceImpl implements JITDMNService {

    private static final int EXPLAINABILITY_LIME_SAMPLE_SIZE = 300;
    private static final int EXPLAINABILITY_NO_OF_PERTURBATION = 1;
    private static final String EXPLAINABILITY_FAILED_MESSAGE = "Failed to calculate values";

    @Override
    public KogitoDMNResult evaluateModel(String modelXML, Map<String, Object> context) {
        Resource modelResource = ResourceFactory.newReaderResource(new StringReader(modelXML), "UTF-8");
        DMNRuntime dmnRuntime = DMNRuntimeBuilder.fromDefaults().buildConfiguration()
                .fromResources(Collections.singletonList(modelResource)).getOrElseThrow(RuntimeException::new);
        DMNModel dmnModel = dmnRuntime.getModels().get(0);
<<<<<<< HEAD
        LocalDMNPredictionProvider localDMNPredictionProvider = new LocalDMNPredictionProvider(dmnModel, dmnRuntime);
        org.kie.dmn.api.core.DMNResult dmnResult = localDMNPredictionProvider.predict(context);
        return new DMNResult(dmnModel.getNamespace(), dmnModel.getName(), dmnResult);
=======
        DMNContext dmnContext = new DynamicDMNContextBuilder(dmnRuntime.newContext(), dmnModel).populateContextWith(context);
        org.kie.dmn.api.core.DMNResult dmnResult = dmnRuntime.evaluateAll(dmnModel, dmnContext);
        return new KogitoDMNResult(dmnModel.getNamespace(), dmnModel.getName(), dmnResult);
>>>>>>> 51e011b7
    }

    @Override
    public DMNResultWithExplanation evaluateModelAndExplain(String modelXML, Map<String, Object> context) {
        Resource modelResource = ResourceFactory.newReaderResource(new StringReader(modelXML), "UTF-8");
        DMNRuntime dmnRuntime = DMNRuntimeBuilder.fromDefaults().buildConfiguration()
                .fromResources(Collections.singletonList(modelResource)).getOrElseThrow(RuntimeException::new);
        DMNModel dmnModel = dmnRuntime.getModels().get(0);
        LocalDMNPredictionProvider localDMNPredictionProvider = new LocalDMNPredictionProvider(dmnModel, dmnRuntime);

        org.kie.dmn.api.core.DMNResult dmnResult = localDMNPredictionProvider.predict(context);

        PredictionInput predictionInput = new PredictionInput(
                // TODO: Date/Time types are considered as strings, proper conversion to be implemented https://issues.redhat.com/browse/KOGITO-4351
                Collections.singletonList(FeatureFactory.newCompositeFeature("context", context))
        );

        Prediction prediction = new Prediction(predictionInput, localDMNPredictionProvider.toPredictionOutput(dmnResult));

        LimeConfig limeConfig = new LimeConfig()
                .withSamples(EXPLAINABILITY_LIME_SAMPLE_SIZE)
                .withPerturbationContext(new PerturbationContext(new Random(), EXPLAINABILITY_NO_OF_PERTURBATION));
        LimeExplainer limeExplainer = new LimeExplainer(limeConfig);

        Map<String, Saliency> saliencyMap = null;
        try {
            saliencyMap = limeExplainer.explainAsync(prediction, localDMNPredictionProvider)
                    .get(Config.INSTANCE.getAsyncTimeout(), Config.INSTANCE.getAsyncTimeUnit());
        } catch (InterruptedException | TimeoutException | ExecutionException e) {
            return new DMNResultWithExplanation(
                    new DMNResult(dmnModel.getNamespace(), dmnModel.getName(), dmnResult),
                    new SalienciesResponse(ExplainabilityStatus.FAILED.name(), EXPLAINABILITY_FAILED_MESSAGE, null)
            );
        }

        List<SaliencyResponse> saliencyResponses = new ArrayList<>();
        for (Map.Entry<String, Saliency> entry : saliencyMap.entrySet()) {
            DecisionNode decisionByName = dmnModel.getDecisionByName(entry.getKey());
            saliencyResponses.add(new SaliencyResponse(
                                          decisionByName.getId(),
                                          decisionByName.getName(),
                                          entry.getValue().getPerFeatureImportance().stream()
                                                  .map(JITDMNServiceImpl::featureImportanceModelToResponse)
                                                  .filter(Objects::nonNull)
                                                  .collect(Collectors.toList())
                                  )
            );
        }

        return new DMNResultWithExplanation(
                new DMNResult(dmnModel.getNamespace(), dmnModel.getName(), dmnResult),
                new SalienciesResponse(ExplainabilityStatus.SUCCEEDED.name(), null, saliencyResponses)
        );
    }

    private static FeatureImportanceResponse featureImportanceModelToResponse(FeatureImportance model) {
        if (model == null) {
            return null;
        }
        return new FeatureImportanceResponse(model.getFeature().getName(), model.getScore());
    }
}<|MERGE_RESOLUTION|>--- conflicted
+++ resolved
@@ -35,8 +35,7 @@
 import org.kie.dmn.api.core.ast.DecisionNode;
 import org.kie.dmn.core.internal.utils.DMNRuntimeBuilder;
 import org.kie.internal.io.ResourceFactory;
-<<<<<<< HEAD
-import org.kie.kogito.dmn.rest.DMNResult;
+import org.kie.kogito.dmn.rest.KogitoDMNResult;
 import org.kie.kogito.explainability.Config;
 import org.kie.kogito.explainability.local.lime.LimeConfig;
 import org.kie.kogito.explainability.local.lime.LimeExplainer;
@@ -51,9 +50,6 @@
 import org.kie.kogito.trusty.service.responses.FeatureImportanceResponse;
 import org.kie.kogito.trusty.service.responses.SalienciesResponse;
 import org.kie.kogito.trusty.service.responses.SaliencyResponse;
-=======
-import org.kie.kogito.dmn.rest.KogitoDMNResult;
->>>>>>> 51e011b7
 
 @ApplicationScoped
 public class JITDMNServiceImpl implements JITDMNService {
@@ -68,15 +64,9 @@
         DMNRuntime dmnRuntime = DMNRuntimeBuilder.fromDefaults().buildConfiguration()
                 .fromResources(Collections.singletonList(modelResource)).getOrElseThrow(RuntimeException::new);
         DMNModel dmnModel = dmnRuntime.getModels().get(0);
-<<<<<<< HEAD
         LocalDMNPredictionProvider localDMNPredictionProvider = new LocalDMNPredictionProvider(dmnModel, dmnRuntime);
         org.kie.dmn.api.core.DMNResult dmnResult = localDMNPredictionProvider.predict(context);
-        return new DMNResult(dmnModel.getNamespace(), dmnModel.getName(), dmnResult);
-=======
-        DMNContext dmnContext = new DynamicDMNContextBuilder(dmnRuntime.newContext(), dmnModel).populateContextWith(context);
-        org.kie.dmn.api.core.DMNResult dmnResult = dmnRuntime.evaluateAll(dmnModel, dmnContext);
         return new KogitoDMNResult(dmnModel.getNamespace(), dmnModel.getName(), dmnResult);
->>>>>>> 51e011b7
     }
 
     @Override
@@ -107,7 +97,7 @@
                     .get(Config.INSTANCE.getAsyncTimeout(), Config.INSTANCE.getAsyncTimeUnit());
         } catch (InterruptedException | TimeoutException | ExecutionException e) {
             return new DMNResultWithExplanation(
-                    new DMNResult(dmnModel.getNamespace(), dmnModel.getName(), dmnResult),
+                    new KogitoDMNResult(dmnModel.getNamespace(), dmnModel.getName(), dmnResult),
                     new SalienciesResponse(ExplainabilityStatus.FAILED.name(), EXPLAINABILITY_FAILED_MESSAGE, null)
             );
         }
@@ -127,7 +117,7 @@
         }
 
         return new DMNResultWithExplanation(
-                new DMNResult(dmnModel.getNamespace(), dmnModel.getName(), dmnResult),
+                new KogitoDMNResult(dmnModel.getNamespace(), dmnModel.getName(), dmnResult),
                 new SalienciesResponse(ExplainabilityStatus.SUCCEEDED.name(), null, saliencyResponses)
         );
     }
