--- conflicted
+++ resolved
@@ -18,20 +18,12 @@
 
 import java.util.Map;
 
-<<<<<<< HEAD
-import org.kie.kogito.dmn.rest.DMNResult;
+import org.kie.kogito.dmn.rest.KogitoDMNResult;
 import org.kie.kogito.jitexecutor.dmn.responses.DMNResultWithExplanation;
 
 public interface JITDMNService {
 
-    DMNResult evaluateModel(String modelXML, Map<String, Object> context);
+    KogitoDMNResult evaluateModel(String modelXML, Map<String, Object> context);
 
     DMNResultWithExplanation evaluateModelAndExplain(String modelXML, Map<String, Object> context);
-=======
-import org.kie.kogito.dmn.rest.KogitoDMNResult;
-
-public interface JITDMNService {
-
-    KogitoDMNResult evaluateModel(String modelXML, Map<String, Object> context);
->>>>>>> 51e011b7
 }